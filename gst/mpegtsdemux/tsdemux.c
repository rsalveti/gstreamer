/*
 * tsdemux.c
 * Copyright (C) 2009 Zaheer Abbas Merali
 *               2010 Edward Hervey
 * Copyright (C) 2011, Hewlett-Packard Development Company, L.P.
 *  Author: Youness Alaoui <youness.alaoui@collabora.co.uk>, Collabora Ltd.
 *  Author: Sebastian Dröge <sebastian.droege@collabora.co.uk>, Collabora Ltd.
 *  Author: Edward Hervey <bilboed@bilboed.com>, Collabora Ltd.
 *
 * Authors:
 *   Zaheer Abbas Merali <zaheerabbas at merali dot org>
 *   Edward Hervey <edward.hervey@collabora.co.uk>
 *
 * This library is free software; you can redistribute it and/or
 * modify it under the terms of the GNU Library General Public
 * License as published by the Free Software Foundation; either
 * version 2 of the License, or (at your option) any later version.
 *
 * This library is distributed in the hope that it will be useful,
 * but WITHOUT ANY WARRANTY; without even the implied warranty of
 * MERCHANTABILITY or FITNESS FOR A PARTICULAR PURPOSE.  See the GNU
 * Library General Public License for more details.
 *
 * You should have received a copy of the GNU Library General Public
 * License along with this library; if not, write to the
 * Free Software Foundation, Inc., 59 Temple Place - Suite 330,
 * Boston, MA 02111-1307, USA.
 */

#ifdef HAVE_CONFIG_H
#include "config.h"
#endif

#include <stdlib.h>
#include <string.h>

#include <glib.h>

#include "mpegtsbase.h"
#include "tsdemux.h"
#include "gstmpegdesc.h"
#include "gstmpegdefs.h"
#include "mpegtspacketizer.h"
#include "payload_parsers.h"
#include "pesparse.h"

/*
 * tsdemux
 *
 * See TODO for explanations on improvements needed
 */

/* latency in mseconds */
#define TS_LATENCY 700

#define TABLE_ID_UNSET 0xFF

/* Size of the pendingbuffers array. */
#define TS_MAX_PENDING_BUFFERS  256

#define PCR_WRAP_SIZE_128KBPS (((gint64)1490)*(1024*1024))
/* small PCR for wrap detection */
#define PCR_SMALL 17775000
/* maximal PCR time */
#define PCR_MAX_VALUE (((((guint64)1)<<33) * 300) + 298)
#define PTS_DTS_MAX_VALUE (((guint64)1) << 33)

/* seek to SEEK_TIMESTAMP_OFFSET before the desired offset and search then
 * either accurately or for the next timestamp
 */
#define SEEK_TIMESTAMP_OFFSET (1000 * GST_MSECOND)

GST_DEBUG_CATEGORY_STATIC (ts_demux_debug);
#define GST_CAT_DEFAULT ts_demux_debug

#define ABSDIFF(a,b) (((a) > (b)) ? ((a) - (b)) : ((b) - (a)))

static GQuark QUARK_TSDEMUX;
static GQuark QUARK_PID;
static GQuark QUARK_PCR;
static GQuark QUARK_OPCR;
static GQuark QUARK_PTS;
static GQuark QUARK_DTS;
static GQuark QUARK_OFFSET;

typedef enum
{
  PENDING_PACKET_EMPTY = 0,     /* No pending packet/buffer
                                 * Push incoming buffers to the array */
  PENDING_PACKET_HEADER,        /* PES header needs to be parsed
                                 * Push incoming buffers to the array */
  PENDING_PACKET_BUFFER,        /* Currently filling up output buffer
                                 * Push incoming buffers to the bufferlist */
  PENDING_PACKET_DISCONT        /* Discontinuity in incoming packets
                                 * Drop all incoming buffers */
} PendingPacketState;

typedef struct _TSDemuxStream TSDemuxStream;

struct _TSDemuxStream
{
  MpegTSBaseStream stream;

  GstPad *pad;

  /* the return of the latest push */
  GstFlowReturn flow_return;

  /* Output data */
  PendingPacketState state;
  /* Pending buffers array. */
  /* These buffers are stored in this array until the PES header (if needed)
   * is succesfully parsed. */
  GstBuffer *pendingbuffers[TS_MAX_PENDING_BUFFERS];
  guint8 nbpending;

  /* Current data to be pushed out */
  GList *currentlist;

  /* Current PTS/DTS for this stream */
  GstClockTime pts;
  GstClockTime dts;
  /* Raw value of current PTS/DTS */
  guint64 raw_pts;
  guint64 raw_dts;
  /* Number of rollover seen for PTS/DTS (default:0) */
  guint nb_pts_rollover;
  guint nb_dts_rollover;
};

#define VIDEO_CAPS \
  GST_STATIC_CAPS (\
    "video/mpeg, " \
      "mpegversion = (int) { 1, 2, 4 }, " \
      "systemstream = (boolean) FALSE; " \
    "video/x-h264,stream-format=(string)byte-stream," \
      "alignment=(string)nal;" \
    "video/x-dirac;" \
    "video/x-wmv," \
      "wmvversion = (int) 3, " \
      "format = (string) WVC1" \
  )

#define AUDIO_CAPS \
  GST_STATIC_CAPS ( \
    "audio/mpeg, " \
      "mpegversion = (int) 1;" \
    "audio/mpeg, " \
      "mpegversion = (int) 4, " \
      "stream-format = (string) {adts, loas}; " \
    "audio/x-lpcm, " \
      "width = (int) { 16, 20, 24 }, " \
      "rate = (int) { 48000, 96000 }, " \
      "channels = (int) [ 1, 8 ], " \
      "dynamic_range = (int) [ 0, 255 ], " \
      "emphasis = (boolean) { FALSE, TRUE }, " \
      "mute = (boolean) { FALSE, TRUE }; " \
    "audio/x-ac3; audio/x-eac3;" \
    "audio/x-dts;" \
    "audio/x-private-ts-lpcm" \
  )

/* Can also use the subpicture pads for text subtitles? */
#define SUBPICTURE_CAPS \
    GST_STATIC_CAPS ("subpicture/x-pgs; video/x-dvd-subpicture")

static GstStaticPadTemplate video_template =
GST_STATIC_PAD_TEMPLATE ("video_%04x", GST_PAD_SRC,
    GST_PAD_SOMETIMES,
    VIDEO_CAPS);

static GstStaticPadTemplate audio_template =
GST_STATIC_PAD_TEMPLATE ("audio_%04x",
    GST_PAD_SRC,
    GST_PAD_SOMETIMES,
    AUDIO_CAPS);

static GstStaticPadTemplate subpicture_template =
GST_STATIC_PAD_TEMPLATE ("subpicture_%04x",
    GST_PAD_SRC,
    GST_PAD_SOMETIMES,
    SUBPICTURE_CAPS);

static GstStaticPadTemplate private_template =
GST_STATIC_PAD_TEMPLATE ("private_%04x",
    GST_PAD_SRC,
    GST_PAD_SOMETIMES,
    GST_STATIC_CAPS_ANY);

enum
{
  ARG_0,
  PROP_PROGRAM_NUMBER,
  PROP_EMIT_STATS,
  /* FILL ME */
};

/* Pad functions */
static gboolean gst_ts_demux_srcpad_query (GstPad * pad, GstObject * parent,
    GstQuery * query);


/* mpegtsbase methods */
static void
gst_ts_demux_program_started (MpegTSBase * base, MpegTSBaseProgram * program);
static void gst_ts_demux_reset (MpegTSBase * base);
static GstFlowReturn
gst_ts_demux_push (MpegTSBase * base, MpegTSPacketizerPacket * packet,
    MpegTSPacketizerSection * section);
static void gst_ts_demux_flush (MpegTSBase * base);
static void
gst_ts_demux_stream_added (MpegTSBase * base, MpegTSBaseStream * stream,
    MpegTSBaseProgram * program);
static void
gst_ts_demux_stream_removed (MpegTSBase * base, MpegTSBaseStream * stream);
static GstFlowReturn gst_ts_demux_do_seek (MpegTSBase * base, GstEvent * event,
    guint16 pid);
static GstFlowReturn find_pcr_packet (MpegTSBase * base, guint64 offset,
    gint64 length, TSPcrOffset * pcroffset);
static GstFlowReturn find_timestamps (MpegTSBase * base, guint64 initoff,
    guint64 * offset);
static void gst_ts_demux_set_property (GObject * object, guint prop_id,
    const GValue * value, GParamSpec * pspec);
static void gst_ts_demux_get_property (GObject * object, guint prop_id,
    GValue * value, GParamSpec * pspec);
static void gst_ts_demux_finalize (GObject * object);
static GstFlowReturn
process_pcr (MpegTSBase * base, guint64 initoff, TSPcrOffset * pcroffset,
    guint numpcr, gboolean isinitial);
static void gst_ts_demux_flush_streams (GstTSDemux * tsdemux);
static GstFlowReturn
gst_ts_demux_push_pending_data (GstTSDemux * demux, TSDemuxStream * stream);

static gboolean push_event (MpegTSBase * base, GstEvent * event);

static void
_extra_init (void)
{
  QUARK_TSDEMUX = g_quark_from_string ("tsdemux");
  QUARK_PID = g_quark_from_string ("pid");
  QUARK_PCR = g_quark_from_string ("pcr");
  QUARK_OPCR = g_quark_from_string ("opcr");
  QUARK_PTS = g_quark_from_string ("pts");
  QUARK_DTS = g_quark_from_string ("dts");
  QUARK_OFFSET = g_quark_from_string ("offset");
}

<<<<<<< HEAD
#define gst_ts_demux_parent_class parent_class
G_DEFINE_TYPE_WITH_CODE (GstTSDemux, gst_ts_demux, GST_TYPE_MPEGTS_BASE,
    _extra_init ());
=======
static void
gst_ts_demux_base_init (gpointer klass)
{
  GstElementClass *element_class = GST_ELEMENT_CLASS (klass);

  gst_element_class_add_static_pad_template (element_class, &video_template);
  gst_element_class_add_static_pad_template (element_class, &audio_template);
  gst_element_class_add_static_pad_template (element_class,
      &subpicture_template);
  gst_element_class_add_static_pad_template (element_class, &private_template);

  gst_element_class_set_details_simple (element_class,
      "MPEG transport stream demuxer",
      "Codec/Demuxer",
      "Demuxes MPEG2 transport streams",
      "Zaheer Abbas Merali <zaheerabbas at merali dot org>\n"
      "Edward Hervey <edward.hervey@collabora.co.uk>");
}
>>>>>>> 2ce709cf

static void
gst_ts_demux_class_init (GstTSDemuxClass * klass)
{
  GObjectClass *gobject_class;
  GstElementClass *element_class;
  MpegTSBaseClass *ts_class;

  gobject_class = G_OBJECT_CLASS (klass);
  gobject_class->set_property = gst_ts_demux_set_property;
  gobject_class->get_property = gst_ts_demux_get_property;
  gobject_class->finalize = gst_ts_demux_finalize;

  g_object_class_install_property (gobject_class, PROP_PROGRAM_NUMBER,
      g_param_spec_int ("program-number", "Program number",
          "Program Number to demux for (-1 to ignore)", -1, G_MAXINT,
          -1, G_PARAM_READWRITE | G_PARAM_STATIC_STRINGS));

  g_object_class_install_property (gobject_class, PROP_EMIT_STATS,
      g_param_spec_boolean ("emit-stats", "Emit statistics",
          "Emit messages for every pcr/opcr/pts/dts", FALSE,
          G_PARAM_READWRITE | G_PARAM_STATIC_STRINGS));

  element_class = GST_ELEMENT_CLASS (klass);
  gst_element_class_add_pad_template (element_class,
      gst_static_pad_template_get (&video_template));
  gst_element_class_add_pad_template (element_class,
      gst_static_pad_template_get (&audio_template));
  gst_element_class_add_pad_template (element_class,
      gst_static_pad_template_get (&subpicture_template));
  gst_element_class_add_pad_template (element_class,
      gst_static_pad_template_get (&private_template));

  gst_element_class_set_details_simple (element_class,
      "MPEG transport stream demuxer",
      "Codec/Demuxer",
      "Demuxes MPEG2 transport streams",
      "Zaheer Abbas Merali <zaheerabbas at merali dot org>\n"
      "Edward Hervey <edward.hervey@collabora.co.uk>");

  ts_class = GST_MPEGTS_BASE_CLASS (klass);
  ts_class->reset = GST_DEBUG_FUNCPTR (gst_ts_demux_reset);
  ts_class->push = GST_DEBUG_FUNCPTR (gst_ts_demux_push);
  ts_class->push_event = GST_DEBUG_FUNCPTR (push_event);
  ts_class->program_started = GST_DEBUG_FUNCPTR (gst_ts_demux_program_started);
  ts_class->stream_added = gst_ts_demux_stream_added;
  ts_class->stream_removed = gst_ts_demux_stream_removed;
  ts_class->find_timestamps = GST_DEBUG_FUNCPTR (find_timestamps);
  ts_class->seek = GST_DEBUG_FUNCPTR (gst_ts_demux_do_seek);
  ts_class->flush = GST_DEBUG_FUNCPTR (gst_ts_demux_flush);
}

static void
gst_ts_demux_init (GstTSDemux * demux)
{
  demux->need_newsegment = TRUE;
  demux->program_number = -1;
  demux->duration = GST_CLOCK_TIME_NONE;
  demux->pts_delta = GST_CLOCK_TIME_NONE;
  GST_MPEGTS_BASE (demux)->stream_size = sizeof (TSDemuxStream);
  gst_segment_init (&demux->segment, GST_FORMAT_TIME);
  demux->first_pcr = (TSPcrOffset) {
  GST_CLOCK_TIME_NONE, 0, 0};
  demux->cur_pcr = (TSPcrOffset) {
  0};
  demux->last_pcr = (TSPcrOffset) {
  0};
}

static void
gst_ts_demux_reset (MpegTSBase * base)
{
  GstTSDemux *demux = (GstTSDemux *) base;

  if (demux->index) {
    g_array_free (demux->index, TRUE);
    demux->index = NULL;
  }
  demux->index_size = 0;
  demux->need_newsegment = TRUE;
  demux->program_number = -1;
  demux->duration = GST_CLOCK_TIME_NONE;
  demux->pts_delta = GST_CLOCK_TIME_NONE;
  gst_segment_init (&demux->segment, GST_FORMAT_TIME);
  demux->first_pcr = (TSPcrOffset) {
  GST_CLOCK_TIME_NONE, 0, 0};
  demux->cur_pcr = (TSPcrOffset) {
  0};
  demux->last_pcr = (TSPcrOffset) {
  0};
}

static void
gst_ts_demux_finalize (GObject * object)
{
  if (G_OBJECT_CLASS (parent_class)->finalize)
    G_OBJECT_CLASS (parent_class)->finalize (object);
}



static void
gst_ts_demux_set_property (GObject * object, guint prop_id,
    const GValue * value, GParamSpec * pspec)
{
  GstTSDemux *demux = GST_TS_DEMUX (object);

  switch (prop_id) {
    case PROP_PROGRAM_NUMBER:
      /* FIXME: do something if program is switched as opposed to set at
       * beginning */
      demux->program_number = g_value_get_int (value);
      break;
    case PROP_EMIT_STATS:
      demux->emit_statistics = g_value_get_boolean (value);
      break;
    default:
      G_OBJECT_WARN_INVALID_PROPERTY_ID (object, prop_id, pspec);
  }
}

static void
gst_ts_demux_get_property (GObject * object, guint prop_id,
    GValue * value, GParamSpec * pspec)
{
  GstTSDemux *demux = GST_TS_DEMUX (object);

  switch (prop_id) {
    case PROP_PROGRAM_NUMBER:
      g_value_set_int (value, demux->program_number);
      break;
    case PROP_EMIT_STATS:
      g_value_set_boolean (value, demux->emit_statistics);
      break;
    default:
      G_OBJECT_WARN_INVALID_PROPERTY_ID (object, prop_id, pspec);
  }
}

static gboolean
gst_ts_demux_srcpad_query (GstPad * pad, GstObject * parent, GstQuery * query)
{
  gboolean res = TRUE;
  GstFormat format;
  GstTSDemux *demux;
  MpegTSBase *base;

  demux = GST_TS_DEMUX (parent);
  base = GST_MPEGTS_BASE (demux);

  switch (GST_QUERY_TYPE (query)) {
    case GST_QUERY_DURATION:
      GST_DEBUG ("query duration");
      gst_query_parse_duration (query, &format, NULL);
      if (format == GST_FORMAT_TIME) {
        if (!gst_pad_peer_query (base->sinkpad, query))
          gst_query_set_duration (query, GST_FORMAT_TIME,
              demux->segment.duration);
      } else {
        GST_DEBUG_OBJECT (demux, "only query duration on TIME is supported");
        res = FALSE;
      }
      break;
    case GST_QUERY_LATENCY:
    {
      GST_DEBUG ("query latency");
      res = gst_pad_peer_query (base->sinkpad, query);
      if (res && base->upstream_live) {
        GstClockTime min_lat, max_lat;
        gboolean live;

        /* According to H.222.0
           Annex D.0.3 (System Time Clock recovery in the decoder)
           and D.0.2 (Audio and video presentation synchronization)

           We can end up with an interval of up to 700ms between valid
           PCR/SCR. We therefore allow a latency of 700ms for that.
         */
        gst_query_parse_latency (query, &live, &min_lat, &max_lat);
        if (min_lat != -1)
          min_lat += 700 * GST_MSECOND;
        if (max_lat != -1)
          max_lat += 700 * GST_MSECOND;
        gst_query_set_latency (query, live, min_lat, max_lat);
      }
    }
      break;
    case GST_QUERY_SEEKING:
      GST_DEBUG ("query seeking");
      gst_query_parse_seeking (query, &format, NULL, NULL, NULL);
      if (format == GST_FORMAT_TIME) {
        gboolean seekable = FALSE;

        if (gst_pad_peer_query (base->sinkpad, query))
          gst_query_parse_seeking (query, NULL, &seekable, NULL, NULL);

        /* If upstream is not seekable in TIME format we use
         * our own values here */
        if (!seekable)
          gst_query_set_seeking (query, GST_FORMAT_TIME,
              demux->parent.mode != BASE_MODE_PUSHING, 0,
              demux->segment.duration);
      } else {
        GST_DEBUG_OBJECT (demux, "only TIME is supported for query seeking");
        res = FALSE;
      }
      break;
    default:
      res = gst_pad_query_default (pad, parent, query);
  }

  return res;

}

static inline GstClockTime
calculate_gsttime (TSPcrOffset * start, guint64 pcr)
{

  GstClockTime time = start->gsttime;

  if (start->pcr > pcr)
    time += PCRTIME_TO_GSTTIME (PCR_MAX_VALUE - start->pcr) +
        PCRTIME_TO_GSTTIME (pcr);
  else
    time += PCRTIME_TO_GSTTIME (pcr - start->pcr);

  return time;
}

static GstFlowReturn
gst_ts_demux_parse_pes_header_pts (GstTSDemux * demux,
    MpegTSPacketizerPacket * packet, guint64 * time)
{
  PESHeader header;
  gint offset = 0;

  if (mpegts_parse_pes_header (packet->payload,
          packet->data_end - packet->payload, &header, &offset))
    return GST_FLOW_ERROR;

  *time = header.PTS;
  return GST_FLOW_OK;
}

/* performs a accurate/key_unit seek */
static GstFlowReturn
gst_ts_demux_perform_auxiliary_seek (MpegTSBase * base, GstClockTime seektime,
    TSPcrOffset * pcroffset, gint64 length, gint16 pid, GstSeekFlags flags,
    payload_parse_keyframe auxiliary_seek_fn)
{
  GstTSDemux *demux = (GstTSDemux *) base;
  GstFlowReturn res = GST_FLOW_ERROR;
  gboolean done = FALSE;
  gboolean found_keyframe = FALSE, found_accurate = FALSE, need_more = TRUE;
  GstBuffer *buf;
  MpegTSPacketizerPacket packet;
  MpegTSPacketizerPacketReturn pret;
  gint64 offset = pcroffset->offset;
  gint64 scan_offset = MIN (length, 50 * MPEGTS_MAX_PACKETSIZE);
  guint32 state = 0xffffffff;
  TSPcrOffset key_pos = { 0 };

  GST_DEBUG ("auxiliary seek for %" GST_TIME_FORMAT " from offset: %"
      G_GINT64_FORMAT " in %" G_GINT64_FORMAT " bytes for PID: %d "
      "%s %s", GST_TIME_ARGS (seektime), pcroffset->offset, length, pid,
      (flags & GST_SEEK_FLAG_ACCURATE) ? "accurate" : "",
      (flags & GST_SEEK_FLAG_KEY_UNIT) ? "key_unit" : "");

  mpegts_packetizer_flush (base->packetizer);

  if (base->packetizer->packet_size == MPEGTS_M2TS_PACKETSIZE)
    offset -= 4;

  while (!done && scan_offset <= length) {
    res =
        gst_pad_pull_range (base->sinkpad, offset + scan_offset,
        50 * MPEGTS_MAX_PACKETSIZE, &buf);
    if (res != GST_FLOW_OK)
      goto beach;
    mpegts_packetizer_push (base->packetizer, buf);

    while ((!done)
        && ((pret =
                mpegts_packetizer_next_packet (base->packetizer,
                    &packet)) != PACKET_NEED_MORE)) {
      if (G_UNLIKELY (pret == PACKET_BAD))
        /* bad header, skip the packet */
        goto next;

      if (packet.payload_unit_start_indicator)
        GST_DEBUG ("found packet for PID: %d with pcr: %" GST_TIME_FORMAT
            " at offset: %" G_GINT64_FORMAT, packet.pid,
            GST_TIME_ARGS (packet.pcr), packet.offset);

      if (packet.payload != NULL && packet.pid == pid) {

        if (packet.payload_unit_start_indicator) {
          guint64 pts = 0;
          GstFlowReturn ok =
              gst_ts_demux_parse_pes_header_pts (demux, &packet, &pts);
          if (ok == GST_FLOW_OK) {
            GstClockTime time = calculate_gsttime (pcroffset, pts * 300);

            GST_DEBUG ("packet has PTS: %" GST_TIME_FORMAT,
                GST_TIME_ARGS (time));

            if (time <= seektime) {
              pcroffset->gsttime = time;
              pcroffset->pcr = packet.pcr;
              pcroffset->offset = packet.offset;
            } else
              found_accurate = TRUE;
          } else
            goto next;
          /* reset state for new packet */
          state = 0xffffffff;
          need_more = TRUE;
        }

        if (auxiliary_seek_fn) {
          if (need_more) {
            if (auxiliary_seek_fn (&state, &packet, &need_more)) {
              found_keyframe = TRUE;
              key_pos = *pcroffset;
              GST_DEBUG ("found keyframe: time: %" GST_TIME_FORMAT " pcr: %"
                  GST_TIME_FORMAT " offset %" G_GINT64_FORMAT,
                  GST_TIME_ARGS (pcroffset->gsttime),
                  GST_TIME_ARGS (pcroffset->pcr), pcroffset->offset);
            }
          }
        } else {
          /* if we don't have a payload parsing function
           * every frame is a keyframe */
          found_keyframe = TRUE;
        }
      }
      if (flags & GST_SEEK_FLAG_ACCURATE)
        done = found_accurate && found_keyframe;
      else
        done = found_keyframe;
      if (done)
        *pcroffset = key_pos;
    next:
      mpegts_packetizer_clear_packet (base->packetizer, &packet);
    }
    scan_offset += 50 * MPEGTS_MAX_PACKETSIZE;
  }

beach:
  if (done)
    res = GST_FLOW_OK;
  else if (GST_FLOW_OK == res)
    res = GST_FLOW_CUSTOM_ERROR_1;

  mpegts_packetizer_flush (base->packetizer);
  return res;
}

static gint
TSPcrOffset_find (gconstpointer a, gconstpointer b, gpointer user_data)
{

/*   GST_INFO ("a: %" GST_TIME_FORMAT " offset: %" G_GINT64_FORMAT, */
/*       GST_TIME_ARGS (((TSPcrOffset *) a)->gsttime), ((TSPcrOffset *) a)->offset); */
/*   GST_INFO ("b: %" GST_TIME_FORMAT " offset: %" G_GINT64_FORMAT, */
/*       GST_TIME_ARGS (((TSPcrOffset *) b)->gsttime), ((TSPcrOffset *) b)->offset); */

  if (((TSPcrOffset *) a)->gsttime < ((TSPcrOffset *) b)->gsttime)
    return -1;
  else if (((TSPcrOffset *) a)->gsttime > ((TSPcrOffset *) b)->gsttime)
    return 1;
  else
    return 0;
}

static GstFlowReturn
gst_ts_demux_perform_seek (MpegTSBase * base, GstSegment * segment, guint16 pid)
{
  GstTSDemux *demux = (GstTSDemux *) base;
  GstFlowReturn res = GST_FLOW_ERROR;
  int max_loop_cnt, loop_cnt = 0;
  gint64 seekpos = 0;
  gint64 time_diff;
  GstClockTime seektime;
  TSPcrOffset seekpcroffset, pcr_start, pcr_stop, *tmp;

  max_loop_cnt = (segment->flags & GST_SEEK_FLAG_ACCURATE) ? 25 : 10;

  seektime =
      MAX (0, segment->stop - SEEK_TIMESTAMP_OFFSET) + demux->first_pcr.gsttime;
  seekpcroffset.gsttime = seektime;

  GST_DEBUG ("seeking to %" GST_TIME_FORMAT, GST_TIME_ARGS (seektime));

  gst_ts_demux_flush_streams (demux);

  if (G_UNLIKELY (!demux->index)) {
    GST_ERROR ("no index");
    goto done;
  }

  /* get the first index entry before the seek position */
  tmp = gst_util_array_binary_search (demux->index->data, demux->index_size,
      sizeof (*tmp), TSPcrOffset_find, GST_SEARCH_MODE_BEFORE, &seekpcroffset,
      NULL);

  if (G_UNLIKELY (!tmp)) {
    GST_ERROR ("value not found");
    goto done;
  }

  pcr_start = *tmp;
  pcr_stop = *(++tmp);

  if (G_UNLIKELY (!pcr_stop.offset)) {
    GST_ERROR ("invalid entry");
    goto done;
  }

  /* check if the last recorded pcr can be used */
  if (pcr_start.offset < demux->cur_pcr.offset
      && demux->cur_pcr.offset < pcr_stop.offset) {
    demux->cur_pcr.gsttime = calculate_gsttime (&pcr_start, demux->cur_pcr.pcr);
    if (demux->cur_pcr.gsttime < seekpcroffset.gsttime)
      pcr_start = demux->cur_pcr;
    else
      pcr_stop = demux->cur_pcr;
  }

  GST_DEBUG ("start %" GST_TIME_FORMAT " offset: %" G_GINT64_FORMAT,
      GST_TIME_ARGS (pcr_start.gsttime), pcr_start.offset);
  GST_DEBUG ("stop  %" GST_TIME_FORMAT " offset: %" G_GINT64_FORMAT,
      GST_TIME_ARGS (pcr_stop.gsttime), pcr_stop.offset);

  time_diff = seektime - pcr_start.gsttime;
  seekpcroffset = pcr_start;

  GST_DEBUG ("cur  %" GST_TIME_FORMAT " offset: %" G_GINT64_FORMAT
      " time diff: %" G_GINT64_FORMAT,
      GST_TIME_ARGS (demux->cur_pcr.gsttime), demux->cur_pcr.offset, time_diff);

  /* seek loop */
  while (loop_cnt++ < max_loop_cnt && (time_diff > SEEK_TIMESTAMP_OFFSET >> 1)
      && (pcr_stop.gsttime - pcr_start.gsttime > SEEK_TIMESTAMP_OFFSET)) {
    gint64 duration = pcr_stop.gsttime - pcr_start.gsttime;
    gint64 size = pcr_stop.offset - pcr_start.offset;

    if (loop_cnt & 1)
      seekpos = pcr_start.offset + (size >> 1);
    else
      seekpos =
          pcr_start.offset + size * ((double) (seektime -
              pcr_start.gsttime) / duration);

    /* look a litle bit behind */
    seekpos =
        MAX (pcr_start.offset + 188, seekpos - 55 * MPEGTS_MAX_PACKETSIZE);

    GST_DEBUG ("looking for time: %" GST_TIME_FORMAT " .. %" GST_TIME_FORMAT
        " .. %" GST_TIME_FORMAT,
        GST_TIME_ARGS (pcr_start.gsttime),
        GST_TIME_ARGS (seektime), GST_TIME_ARGS (pcr_stop.gsttime));
    GST_DEBUG ("looking in bytes: %" G_GINT64_FORMAT " .. %" G_GINT64_FORMAT
        " .. %" G_GINT64_FORMAT, pcr_start.offset, seekpos, pcr_stop.offset);

    res =
        find_pcr_packet (&demux->parent, seekpos, 4000 * MPEGTS_MAX_PACKETSIZE,
        &seekpcroffset);
    if (G_UNLIKELY (res == GST_FLOW_EOS)) {
      seekpos =
          MAX ((gint64) pcr_start.offset,
          seekpos - 2000 * MPEGTS_MAX_PACKETSIZE) + 188;
      res =
          find_pcr_packet (&demux->parent, seekpos,
          8000 * MPEGTS_MAX_PACKETSIZE, &seekpcroffset);
    }
    if (G_UNLIKELY (res != GST_FLOW_OK)) {
      GST_WARNING ("seeking failed %s", gst_flow_get_name (res));
      goto done;
    }

    seekpcroffset.gsttime = calculate_gsttime (&pcr_start, seekpcroffset.pcr);

    /* validate */
    if (G_UNLIKELY ((seekpcroffset.gsttime < pcr_start.gsttime) ||
            (seekpcroffset.gsttime > pcr_stop.gsttime))) {
      GST_ERROR ("Unexpected timestamp found, seeking failed! %"
          GST_TIME_FORMAT, GST_TIME_ARGS (seekpcroffset.gsttime));
      res = GST_FLOW_ERROR;
      goto done;
    }

    if (seekpcroffset.gsttime > seektime) {
      pcr_stop = seekpcroffset;
    } else {
      pcr_start = seekpcroffset;
    }
    time_diff = seektime - pcr_start.gsttime;
    GST_DEBUG ("seeking: %" GST_TIME_FORMAT " found: %" GST_TIME_FORMAT
        " diff = %" G_GINT64_FORMAT, GST_TIME_ARGS (seektime),
        GST_TIME_ARGS (seekpcroffset.gsttime), time_diff);
  }

  GST_DEBUG ("seeking finished after %d loops", loop_cnt);

  /* use correct seek position for the auxiliary search */
  seektime += SEEK_TIMESTAMP_OFFSET;

  {
    payload_parse_keyframe keyframe_seek = NULL;
    MpegTSBaseProgram *program = demux->program;
    guint64 avg_bitrate, length;

    if (program->streams[pid]) {
      switch (program->streams[pid]->stream_type) {
        case ST_VIDEO_MPEG1:
        case ST_VIDEO_MPEG2:
          keyframe_seek = gst_tsdemux_has_mpeg2_keyframe;
          break;
        case ST_VIDEO_H264:
          keyframe_seek = gst_tsdemux_has_h264_keyframe;
          break;
        case ST_VIDEO_MPEG4:
        case ST_VIDEO_DIRAC:
          GST_WARNING ("no payload parser for stream 0x%04x type: 0x%02x", pid,
              program->streams[pid]->stream_type);
          break;
      }
    } else
      GST_WARNING ("no stream info for PID: 0x%04x", pid);

    avg_bitrate =
        (pcr_stop.offset -
        pcr_start.offset) * 1000 * GST_MSECOND / (pcr_stop.gsttime -
        pcr_start.gsttime);

    seekpcroffset = pcr_start;
    /* search in 2500ms for a keyframe */
    length =
        MIN (demux->last_pcr.offset - pcr_start.offset,
        (avg_bitrate * 25) / 10);
    res =
        gst_ts_demux_perform_auxiliary_seek (base, seektime, &seekpcroffset,
        length, pid, segment->flags, keyframe_seek);

    if (res == GST_FLOW_CUSTOM_ERROR_1) {
      GST_ERROR ("no keyframe found in %" G_GUINT64_FORMAT
          " bytes starting from %" G_GUINT64_FORMAT, length,
          seekpcroffset.offset);
      res = GST_FLOW_ERROR;
    }
    if (res != GST_FLOW_OK)
      goto done;
  }


  /* update seektime to the actual timestamp of the found keyframe */
  if (segment->flags & GST_SEEK_FLAG_KEY_UNIT)
    seektime = seekpcroffset.gsttime;

  seektime -= demux->first_pcr.gsttime;

#if 0
  segment->last_stop = seektime;
#endif
  segment->time = seektime;

  /* we stop at the end */
  if (segment->stop == -1)
    segment->stop = demux->first_pcr.gsttime + segment->duration;

  demux->need_newsegment = TRUE;
  demux->parent.seek_offset = seekpcroffset.offset;
  GST_DEBUG ("seeked to postion:%" GST_TIME_FORMAT, GST_TIME_ARGS (seektime));
  res = GST_FLOW_OK;

done:
  return res;
}


static GstFlowReturn
gst_ts_demux_do_seek (MpegTSBase * base, GstEvent * event, guint16 pid)
{
  GstTSDemux *demux = (GstTSDemux *) base;
  GstFlowReturn res = GST_FLOW_ERROR;
  gdouble rate;
  GstFormat format;
  GstSeekFlags flags;
  GstSeekType start_type, stop_type;
  gint64 start, stop;
  GstSegment seeksegment;
  gboolean update;

  gst_event_parse_seek (event, &rate, &format, &flags, &start_type, &start,
      &stop_type, &stop);

  if (format != GST_FORMAT_TIME) {
    goto done;
  }

  GST_DEBUG ("seek event, rate: %f start: %" GST_TIME_FORMAT
      " stop: %" GST_TIME_FORMAT, rate, GST_TIME_ARGS (start),
      GST_TIME_ARGS (stop));

  if (flags & (GST_SEEK_FLAG_SEGMENT | GST_SEEK_FLAG_SKIP)) {
    GST_WARNING ("seek flags 0x%x are not supported", (int) flags);
    goto done;
  }

  /* copy segment, we need this because we still need the old
   * segment when we close the current segment. */
  memcpy (&seeksegment, &demux->segment, sizeof (GstSegment));

  /* configure the segment with the seek variables */
  GST_DEBUG_OBJECT (demux, "configuring seek");
  GST_DEBUG ("seeksegment: start: %" GST_TIME_FORMAT " stop: %"
      GST_TIME_FORMAT " time: %" GST_TIME_FORMAT
      " duration: %" GST_TIME_FORMAT,
      GST_TIME_ARGS (seeksegment.start), GST_TIME_ARGS (seeksegment.stop),
      GST_TIME_ARGS (seeksegment.time), GST_TIME_ARGS (seeksegment.duration));
  gst_segment_do_seek (&seeksegment, rate, format, flags, start_type, start,
      stop_type, stop, &update);
  GST_DEBUG ("seeksegment: start: %" GST_TIME_FORMAT " stop: %"
      GST_TIME_FORMAT " time: %" GST_TIME_FORMAT
      " duration: %" GST_TIME_FORMAT,
      GST_TIME_ARGS (seeksegment.start), GST_TIME_ARGS (seeksegment.stop),
      GST_TIME_ARGS (seeksegment.time), GST_TIME_ARGS (seeksegment.duration));

  res = gst_ts_demux_perform_seek (base, &seeksegment, pid);
  if (G_UNLIKELY (res != GST_FLOW_OK)) {
    GST_WARNING ("seeking failed %s", gst_flow_get_name (res));
    goto done;
  }

  /* commit the new segment */
  memcpy (&demux->segment, &seeksegment, sizeof (GstSegment));

  if (demux->segment.flags & GST_SEEK_FLAG_SEGMENT) {
    gst_element_post_message (GST_ELEMENT_CAST (demux),
        gst_message_new_segment_start (GST_OBJECT_CAST (demux),
            demux->segment.format, demux->segment.stop));
  }

done:
  return res;
}

static gboolean
gst_ts_demux_srcpad_event (GstPad * pad, GstObject * parent, GstEvent * event)
{
  gboolean res = TRUE;
  GstTSDemux *demux = GST_TS_DEMUX (parent);

  GST_DEBUG_OBJECT (pad, "Got event %s",
      gst_event_type_get_name (GST_EVENT_TYPE (event)));

  switch (GST_EVENT_TYPE (event)) {
    case GST_EVENT_SEEK:
      res = mpegts_base_handle_seek_event ((MpegTSBase *) demux, pad, event);
      if (!res)
        GST_WARNING ("seeking failed");
      gst_event_unref (event);
      break;
    default:
      res = gst_pad_event_default (pad, parent, event);
  }

  return res;
}

static gboolean
push_event (MpegTSBase * base, GstEvent * event)
{
  GstTSDemux *demux = (GstTSDemux *) base;
  GList *tmp;

  if (G_UNLIKELY (demux->program == NULL))
    return FALSE;

  for (tmp = demux->program->stream_list; tmp; tmp = tmp->next) {
    TSDemuxStream *stream = (TSDemuxStream *) tmp->data;
    if (stream->pad) {
      gst_event_ref (event);
      gst_pad_push_event (stream->pad, event);
    }
  }

  gst_event_unref (event);

  return TRUE;
}

static GstFlowReturn
tsdemux_combine_flows (GstTSDemux * demux, TSDemuxStream * stream,
    GstFlowReturn ret)
{
  GList *tmp;

  /* Store the value */
  stream->flow_return = ret;

  /* any other error that is not-linked can be returned right away */
  if (ret != GST_FLOW_NOT_LINKED)
    goto done;

  /* Only return NOT_LINKED if all other pads returned NOT_LINKED */
  for (tmp = demux->program->stream_list; tmp; tmp = tmp->next) {
    stream = (TSDemuxStream *) tmp->data;
    if (stream->pad) {
      ret = stream->flow_return;
      /* some other return value (must be SUCCESS but we can return
       * other values as well) */
      if (ret != GST_FLOW_NOT_LINKED)
        goto done;
    }
    /* if we get here, all other pads were unlinked and we return
     * NOT_LINKED then */
  }

done:
  return ret;
}

static GstPad *
create_pad_for_stream (MpegTSBase * base, MpegTSBaseStream * bstream,
    MpegTSBaseProgram * program)
{
  TSDemuxStream *stream = (TSDemuxStream *) bstream;
  gchar *name = NULL;
  GstCaps *caps = NULL;
  GstPadTemplate *template = NULL;
  guint8 *desc = NULL;
  GstPad *pad = NULL;


  GST_LOG ("Attempting to create pad for stream 0x%04x with stream_type %d",
      bstream->pid, bstream->stream_type);

  switch (bstream->stream_type) {
    case ST_VIDEO_MPEG1:
    case ST_VIDEO_MPEG2:
      GST_LOG ("mpeg video");
      template = gst_static_pad_template_get (&video_template);
      name = g_strdup_printf ("video_%04x", bstream->pid);
      caps = gst_caps_new_simple ("video/mpeg",
          "mpegversion", G_TYPE_INT,
          bstream->stream_type == ST_VIDEO_MPEG1 ? 1 : 2, "systemstream",
          G_TYPE_BOOLEAN, FALSE, NULL);

      break;
    case ST_AUDIO_MPEG1:
    case ST_AUDIO_MPEG2:
      GST_LOG ("mpeg audio");
      template = gst_static_pad_template_get (&audio_template);
      name = g_strdup_printf ("audio_%04x", bstream->pid);
      caps =
          gst_caps_new_simple ("audio/mpeg", "mpegversion", G_TYPE_INT, 1,
          NULL);
      break;
    case ST_PRIVATE_DATA:
      GST_LOG ("private data");
      desc =
          mpegts_get_descriptor_from_stream ((MpegTSBaseStream *) stream,
          DESC_DVB_AC3);
      if (desc) {
        GST_LOG ("ac3 audio");
        template = gst_static_pad_template_get (&audio_template);
        name = g_strdup_printf ("audio_%04x", bstream->pid);
        caps = gst_caps_new_empty_simple ("audio/x-ac3");
        g_free (desc);
        break;
      }
      desc =
          mpegts_get_descriptor_from_stream ((MpegTSBaseStream *) stream,
          DESC_DVB_ENHANCED_AC3);
      if (desc) {
        GST_LOG ("ac3 audio");
        template = gst_static_pad_template_get (&audio_template);
        name = g_strdup_printf ("audio_%04x", bstream->pid);
        caps = gst_caps_new_empty_simple ("audio/x-eac3");
        g_free (desc);
        break;
      }
      desc =
          mpegts_get_descriptor_from_stream ((MpegTSBaseStream *) stream,
          DESC_DVB_TELETEXT);
      if (desc) {
        GST_LOG ("teletext");
        template = gst_static_pad_template_get (&private_template);
        name = g_strdup_printf ("private_%04x", bstream->pid);
        caps = gst_caps_new_empty_simple ("private/teletext");
        g_free (desc);
        break;
      }
      desc =
          mpegts_get_descriptor_from_stream ((MpegTSBaseStream *) stream,
          DESC_DVB_SUBTITLING);
      if (desc) {
        GST_LOG ("subtitling");
        template = gst_static_pad_template_get (&private_template);
        name = g_strdup_printf ("private_%04x", bstream->pid);
        caps = gst_caps_new_empty_simple ("subpicture/x-dvb");
        g_free (desc);
        break;
      }
      /* hack for itv hd (sid 10510, video pid 3401 */
      if (program->program_number == 10510 && bstream->pid == 3401) {
        template = gst_static_pad_template_get (&video_template);
        name = g_strdup_printf ("video_%04x", bstream->pid);
        caps = gst_caps_new_simple ("video/x-h264",
            "stream-format", G_TYPE_STRING, "byte-stream",
            "alignment", G_TYPE_STRING, "nal", NULL);
      }
      break;
    case ST_HDV_AUX_V:
      /* We don't expose those streams since they're only helper streams */
      /* template = gst_static_pad_template_get (&private_template); */
      /* name = g_strdup_printf ("private_%04x", bstream->pid); */
      /* caps = gst_caps_new_simple ("hdv/aux-v", NULL); */
      break;
    case ST_HDV_AUX_A:
      /* We don't expose those streams since they're only helper streams */
      /* template = gst_static_pad_template_get (&private_template); */
      /* name = g_strdup_printf ("private_%04x", bstream->pid); */
      /* caps = gst_caps_new_simple ("hdv/aux-a", NULL); */
      break;
    case ST_PRIVATE_SECTIONS:
    case ST_MHEG:
    case ST_DSMCC:
    case ST_DSMCC_A:
    case ST_DSMCC_B:
    case ST_DSMCC_C:
    case ST_DSMCC_D:
      MPEGTS_BIT_UNSET (base->is_pes, bstream->pid);
      break;
    case ST_AUDIO_AAC_ADTS:
      template = gst_static_pad_template_get (&audio_template);
      name = g_strdup_printf ("audio_%04x", bstream->pid);
      caps = gst_caps_new_simple ("audio/mpeg",
          "mpegversion", G_TYPE_INT, 4,
          "stream-format", G_TYPE_STRING, "adts", NULL);
      break;
    case ST_AUDIO_AAC_LATM:
      template = gst_static_pad_template_get (&audio_template);
      name = g_strdup_printf ("audio_%04x", bstream->pid);
      caps = gst_caps_new_simple ("audio/mpeg",
          "mpegversion", G_TYPE_INT, 4,
          "stream-format", G_TYPE_STRING, "loas", NULL);
      break;
    case ST_VIDEO_MPEG4:
      template = gst_static_pad_template_get (&video_template);
      name = g_strdup_printf ("video_%04x", bstream->pid);
      caps = gst_caps_new_simple ("video/mpeg",
          "mpegversion", G_TYPE_INT, 4,
          "systemstream", G_TYPE_BOOLEAN, FALSE, NULL);
      break;
    case ST_VIDEO_H264:
      template = gst_static_pad_template_get (&video_template);
      name = g_strdup_printf ("video_%04x", bstream->pid);
      caps = gst_caps_new_simple ("video/x-h264",
          "stream-format", G_TYPE_STRING, "byte-stream",
          "alignment", G_TYPE_STRING, "nal", NULL);
      break;
    case ST_VIDEO_DIRAC:
      desc =
          mpegts_get_descriptor_from_stream ((MpegTSBaseStream *) stream,
          DESC_REGISTRATION);
      if (desc) {
        if (DESC_LENGTH (desc) >= 4) {
          if (DESC_REGISTRATION_format_identifier (desc) == 0x64726163) {
            GST_LOG ("dirac");
            /* dirac in hex */
            template = gst_static_pad_template_get (&video_template);
            name = g_strdup_printf ("video_%04x", bstream->pid);
            caps = gst_caps_new_empty_simple ("video/x-dirac");
          }
        }
        g_free (desc);
      }
      break;
    case ST_PRIVATE_EA:        /* Try to detect a VC1 stream */
    {
      desc =
          mpegts_get_descriptor_from_stream ((MpegTSBaseStream *) stream,
          DESC_REGISTRATION);
      if (desc) {
        if (DESC_LENGTH (desc) >= 4) {
          if (DESC_REGISTRATION_format_identifier (desc) == DRF_ID_VC1) {
            GST_WARNING ("0xea private stream type found but no descriptor "
                "for VC1. Assuming plain VC1.");
            template = gst_static_pad_template_get (&video_template);
            name = g_strdup_printf ("video_%04x", bstream->pid);
            caps = gst_caps_new_simple ("video/x-wmv",
                "wmvversion", G_TYPE_INT, 3,
                "format", G_TYPE_STRING, "WVC1", NULL);
          }
        }
        g_free (desc);
      }
      break;
    }
    case ST_BD_AUDIO_AC3:
    {
      /* REGISTRATION DRF_ID_HDMV */
      desc = mpegts_get_descriptor_from_program (program, DESC_REGISTRATION);
      if (desc) {
        if (DESC_REGISTRATION_format_identifier (desc) == DRF_ID_HDMV) {
          template = gst_static_pad_template_get (&audio_template);
          name = g_strdup_printf ("audio_%04x", bstream->pid);
          caps = gst_caps_new_empty_simple ("audio/x-eac3");
        }
        g_free (desc);
      }
      if (template)
        break;

      /* DVB_ENHANCED_AC3 */
      desc =
          mpegts_get_descriptor_from_stream ((MpegTSBaseStream *) stream,
          DESC_DVB_ENHANCED_AC3);
      if (desc) {
        template = gst_static_pad_template_get (&audio_template);
        name = g_strdup_printf ("audio_%04x", bstream->pid);
        caps = gst_caps_new_empty_simple ("audio/x-eac3");
        g_free (desc);
        break;
      }

      /* DVB_AC3 */
      desc =
          mpegts_get_descriptor_from_stream ((MpegTSBaseStream *) stream,
          DESC_DVB_AC3);
      if (!desc)
        GST_WARNING ("AC3 stream type found but no corresponding "
            "descriptor to differentiate between AC3 and EAC3. "
            "Assuming plain AC3.");
      else
        g_free (desc);
      template = gst_static_pad_template_get (&audio_template);
      name = g_strdup_printf ("audio_%04x", bstream->pid);
      caps = gst_caps_new_empty_simple ("audio/x-ac3");
      break;
    }
    case ST_BD_AUDIO_EAC3:
      template = gst_static_pad_template_get (&audio_template);
      name = g_strdup_printf ("audio_%04x", bstream->pid);
      caps = gst_caps_new_empty_simple ("audio/x-eac3");
      break;
    case ST_PS_AUDIO_DTS:
      template = gst_static_pad_template_get (&audio_template);
      name = g_strdup_printf ("audio_%04x", bstream->pid);
      caps = gst_caps_new_empty_simple ("audio/x-dts");
      break;
    case ST_PS_AUDIO_LPCM:
      template = gst_static_pad_template_get (&audio_template);
      name = g_strdup_printf ("audio_%04x", bstream->pid);
      caps = gst_caps_new_empty_simple ("audio/x-lpcm");
      break;
    case ST_BD_AUDIO_LPCM:
      template = gst_static_pad_template_get (&audio_template);
      name = g_strdup_printf ("audio_%04x", bstream->pid);
      caps = gst_caps_new_empty_simple ("audio/x-private-ts-lpcm");
      break;
    case ST_PS_DVD_SUBPICTURE:
      template = gst_static_pad_template_get (&subpicture_template);
      name = g_strdup_printf ("subpicture_%04x", bstream->pid);
      caps = gst_caps_new_empty_simple ("video/x-dvd-subpicture");
      break;
    case ST_BD_PGS_SUBPICTURE:
      template = gst_static_pad_template_get (&subpicture_template);
      name = g_strdup_printf ("subpicture_%04x", bstream->pid);
      caps = gst_caps_new_empty_simple ("subpicture/x-pgs");
      break;
    default:
      GST_WARNING ("Non-media stream (stream_type:0x%x). Not creating pad",
          bstream->stream_type);
      break;
  }

  if (template && name && caps) {
    GST_LOG ("stream:%p creating pad with name %s and caps %s", stream, name,
        gst_caps_to_string (caps));
    pad = gst_pad_new_from_template (template, name);
    gst_pad_set_active (pad, TRUE);
    gst_pad_use_fixed_caps (pad);
    gst_pad_set_caps (pad, caps);
    gst_pad_set_query_function (pad, gst_ts_demux_srcpad_query);
    gst_pad_set_event_function (pad, gst_ts_demux_srcpad_event);
  }

  if (name)
    g_free (name);
  if (template)
    gst_object_unref (template);
  if (caps)
    gst_caps_unref (caps);

  return pad;
}

static void
gst_ts_demux_stream_added (MpegTSBase * base, MpegTSBaseStream * bstream,
    MpegTSBaseProgram * program)
{
  TSDemuxStream *stream = (TSDemuxStream *) bstream;

  if (!stream->pad) {
    /* Create the pad */
    if (bstream->stream_type != 0xff)
      stream->pad = create_pad_for_stream (base, bstream, program);

    stream->pts = GST_CLOCK_TIME_NONE;
    stream->dts = GST_CLOCK_TIME_NONE;
    stream->raw_pts = 0;
    stream->raw_dts = 0;
    stream->nb_pts_rollover = 0;
    stream->nb_dts_rollover = 0;
  }
  stream->flow_return = GST_FLOW_OK;
}

static void
gst_ts_demux_stream_removed (MpegTSBase * base, MpegTSBaseStream * bstream)
{
  GstTSDemux *demux = GST_TS_DEMUX (base);
  TSDemuxStream *stream = (TSDemuxStream *) bstream;

  if (stream->pad) {
    if (gst_pad_is_active (stream->pad)) {
      gboolean need_newsegment = demux->need_newsegment;

      /* We must not send the newsegment when flushing the pending data
         on the removed stream. We should only push it when the newly added
         stream finishes parsing its PTS */
      demux->need_newsegment = FALSE;

      /* Flush out all data */
      GST_DEBUG_OBJECT (stream->pad, "Flushing out pending data");
      gst_ts_demux_push_pending_data ((GstTSDemux *) base, stream);

      demux->need_newsegment = need_newsegment;

      GST_DEBUG_OBJECT (stream->pad, "Pushing out EOS");
      gst_pad_push_event (stream->pad, gst_event_new_eos ());
      GST_DEBUG_OBJECT (stream->pad, "Deactivating and removing pad");
      gst_pad_set_active (stream->pad, FALSE);
      gst_element_remove_pad (GST_ELEMENT_CAST (base), stream->pad);
    }
    stream->pad = NULL;
  }
  stream->flow_return = GST_FLOW_NOT_LINKED;
}

static void
activate_pad_for_stream (GstTSDemux * tsdemux, TSDemuxStream * stream)
{
  if (stream->pad) {
    GST_DEBUG_OBJECT (tsdemux, "Activating pad %s:%s for stream %p",
        GST_DEBUG_PAD_NAME (stream->pad), stream);
    gst_element_add_pad ((GstElement *) tsdemux, stream->pad);
    GST_DEBUG_OBJECT (stream->pad, "done adding pad");
  } else
    GST_WARNING_OBJECT (tsdemux,
        "stream %p (pid 0x%04x, type:0x%03x) has no pad", stream,
        ((MpegTSBaseStream *) stream)->pid,
        ((MpegTSBaseStream *) stream)->stream_type);
}

static void
gst_ts_demux_stream_flush (TSDemuxStream * stream)
{
  gint i;

  stream->pts = GST_CLOCK_TIME_NONE;

  for (i = 0; i < stream->nbpending; i++)
    gst_buffer_unref (stream->pendingbuffers[i]);
  memset (stream->pendingbuffers, 0, TS_MAX_PENDING_BUFFERS);
  stream->nbpending = 0;
}

static void
gst_ts_demux_flush_streams (GstTSDemux * demux)
{
  g_list_foreach (demux->program->stream_list,
      (GFunc) gst_ts_demux_stream_flush, NULL);
}

static void
gst_ts_demux_program_started (MpegTSBase * base, MpegTSBaseProgram * program)
{
  GstTSDemux *demux = GST_TS_DEMUX (base);

  GST_DEBUG ("Current program %d, new program %d",
      demux->program_number, program->program_number);

  if (demux->program_number == -1 ||
      demux->program_number == program->program_number) {
    GList *tmp;

    GST_LOG ("program %d started", program->program_number);
    demux->program_number = program->program_number;
    demux->program = program;

    /* Activate all stream pads, pads will already have been created */
    if (base->mode != BASE_MODE_SCANNING) {
      for (tmp = program->stream_list; tmp; tmp = tmp->next)
        activate_pad_for_stream (demux, (TSDemuxStream *) tmp->data);
      gst_element_no_more_pads ((GstElement *) demux);
    }

    /* Inform scanner we have got our program */
    demux->current_program_number = program->program_number;
    demux->need_newsegment = TRUE;
  }
}

static gboolean
process_section (MpegTSBase * base)
{
  GstTSDemux *demux = GST_TS_DEMUX (base);
  gboolean based;
  gboolean done = FALSE;
  MpegTSPacketizerPacket packet;
  MpegTSPacketizerPacketReturn pret;

  while ((!done) &&
      ((pret = mpegts_packetizer_next_packet (base->packetizer, &packet))
          != PACKET_NEED_MORE)) {

    if (G_UNLIKELY (pret == PACKET_BAD))
      /* bad header, skip the packet */
      goto next;

    /* base PSI data */
    if (packet.payload != NULL && mpegts_base_is_psi (base, &packet)) {
      MpegTSPacketizerSection section;

      based = mpegts_packetizer_push_section (base->packetizer, &packet,
          &section);

      if (G_UNLIKELY (!based))
        /* bad section data */
        goto next;

      if (G_LIKELY (section.complete)) {
        /* section complete */
        GST_DEBUG ("Section Complete");
        based = mpegts_base_handle_psi (base, &section);
        gst_buffer_unref (section.buffer);
        if (G_UNLIKELY (!based))
          /* bad PSI table */
          goto next;

      }

      if (demux->program != NULL) {
        GST_DEBUG ("Got Program");
        done = TRUE;
      }
    }
  next:
    mpegts_packetizer_clear_packet (base->packetizer, &packet);
  }

  return done;
}

static gboolean
process_pes (MpegTSBase * base, TSPcrOffset * pcroffset)
{
  gboolean based, done = FALSE;
  MpegTSPacketizerPacket packet;
  MpegTSPacketizerPacketReturn pret;
  GstTSDemux *demux = GST_TS_DEMUX (base);
  guint16 pcr_pid = 0;

  while ((!done) &&
      ((pret = mpegts_packetizer_next_packet (base->packetizer, &packet))
          != PACKET_NEED_MORE)) {
    if (G_UNLIKELY (pret == PACKET_BAD))
      /* bad header, skip the packet */
      goto next;

    if (demux->program != NULL) {
      pcr_pid = demux->program->pcr_pid;
    }

    /* base PSI data */
    if (packet.payload != NULL && mpegts_base_is_psi (base, &packet)) {
      MpegTSPacketizerSection section;

      based = mpegts_packetizer_push_section (base->packetizer, &packet,
          &section);

      if (G_UNLIKELY (!based))
        /* bad section data */
        goto next;

      if (G_LIKELY (section.complete)) {
        /* section complete */
        GST_DEBUG ("Section Complete");
        based = mpegts_base_handle_psi (base, &section);
        gst_buffer_unref (section.buffer);
        if (G_UNLIKELY (!based))
          /* bad PSI table */
          goto next;

      }
    }
    if (packet.pid == pcr_pid && (packet.adaptation_field_control & 0x02)
        && (packet.afc_flags & MPEGTS_AFC_PCR_FLAG)) {
      GST_DEBUG ("PCR[0x%x]: %" G_GINT64_FORMAT, packet.pid, packet.pcr);
      pcroffset->pcr = packet.pcr;
      pcroffset->offset = packet.offset;
      done = TRUE;
    }
  next:
    mpegts_packetizer_clear_packet (base->packetizer, &packet);
  }
  return done;
}

static GstFlowReturn
find_pcr_packet (MpegTSBase * base, guint64 offset, gint64 length,
    TSPcrOffset * pcroffset)
{
  GstFlowReturn ret = GST_FLOW_OK;
  GstTSDemux *demux = GST_TS_DEMUX (base);
  MpegTSBaseProgram *program;
  GstBuffer *buf;
  gboolean done = FALSE;
  guint64 scan_offset = 0;

  GST_DEBUG ("Scanning for PCR between:%" G_GINT64_FORMAT
      " and the end:%" G_GINT64_FORMAT, offset, offset + length);

  /* Get the program */
  program = demux->program;
  if (G_UNLIKELY (program == NULL))
    return GST_FLOW_ERROR;

  mpegts_packetizer_flush (base->packetizer);
  if (offset >= 4 && base->packetizer->packet_size == MPEGTS_M2TS_PACKETSIZE)
    offset -= 4;

  while (!done && scan_offset < length) {
    ret =
        gst_pad_pull_range (base->sinkpad, offset + scan_offset,
        50 * MPEGTS_MAX_PACKETSIZE, &buf);
    if (ret != GST_FLOW_OK)
      goto beach;
    mpegts_packetizer_push (base->packetizer, buf);
    done = process_pes (base, pcroffset);
    scan_offset += 50 * MPEGTS_MAX_PACKETSIZE;
  }

  if (!done || scan_offset >= length) {
    GST_WARNING ("No PCR found!");
    ret = GST_FLOW_ERROR;
    goto beach;
  }

beach:
  mpegts_packetizer_flush (base->packetizer);
  return ret;
}

static gboolean
verify_timestamps (MpegTSBase * base, TSPcrOffset * first, TSPcrOffset * last)
{
  GstTSDemux *demux = GST_TS_DEMUX (base);
  guint64 length = 4000 * MPEGTS_MAX_PACKETSIZE;
  guint64 offset = PCR_WRAP_SIZE_128KBPS;

  demux->index =
      g_array_sized_new (TRUE, TRUE, sizeof (*first),
      2 + 1 + ((last->offset - first->offset) / PCR_WRAP_SIZE_128KBPS));

  first->gsttime = PCRTIME_TO_GSTTIME (first->pcr);
  demux->index = g_array_append_val (demux->index, *first);
  demux->index_size++;
  demux->first_pcr = *first;
  demux->index_pcr = *first;
  GST_DEBUG ("first time: %" GST_TIME_FORMAT " pcr: %" GST_TIME_FORMAT
      " offset: %" G_GINT64_FORMAT
      " last  pcr: %" GST_TIME_FORMAT " offset: %" G_GINT64_FORMAT,
      GST_TIME_ARGS (first->gsttime),
      GST_TIME_ARGS (PCRTIME_TO_GSTTIME (first->pcr)), first->offset,
      GST_TIME_ARGS (PCRTIME_TO_GSTTIME (last->pcr)), last->offset);

  while (offset + length < last->offset) {
    TSPcrOffset half;
    GstFlowReturn ret;
    gint tries = 0;

  retry:
    ret = find_pcr_packet (base, offset, length, &half);
    if (G_UNLIKELY (ret != GST_FLOW_OK)) {
      GST_WARNING ("no pcr found, retrying");
      if (tries++ < 3) {
        offset += length;
        length *= 2;
        goto retry;
      }
      return FALSE;
    }

    half.gsttime = calculate_gsttime (first, half.pcr);

    GST_DEBUG ("add half time: %" GST_TIME_FORMAT " pcr: %" GST_TIME_FORMAT
        " offset: %" G_GINT64_FORMAT,
        GST_TIME_ARGS (half.gsttime),
        GST_TIME_ARGS (PCRTIME_TO_GSTTIME (half.pcr)), half.offset);
    demux->index = g_array_append_val (demux->index, half);
    demux->index_size++;

    length = 4000 * MPEGTS_MAX_PACKETSIZE;
    offset += PCR_WRAP_SIZE_128KBPS;
    *first = half;
  }

  last->gsttime = calculate_gsttime (first, last->pcr);

  GST_DEBUG ("add last time: %" GST_TIME_FORMAT " pcr: %" GST_TIME_FORMAT
      " offset: %" G_GINT64_FORMAT,
      GST_TIME_ARGS (last->gsttime),
      GST_TIME_ARGS (PCRTIME_TO_GSTTIME (last->pcr)), last->offset);

  demux->index = g_array_append_val (demux->index, *last);
  demux->index_size++;

  demux->last_pcr = *last;
  return TRUE;
}

static GstFlowReturn
find_timestamps (MpegTSBase * base, guint64 initoff, guint64 * offset)
{

  GstFlowReturn ret = GST_FLOW_OK;
  GstBuffer *buf;
  gboolean done = FALSE;
  gint64 total_bytes;
  guint64 scan_offset;
  guint i = 0;
  TSPcrOffset initial, final;
  GstTSDemux *demux = GST_TS_DEMUX (base);

  GST_DEBUG ("Scanning for timestamps");

  /* Start scanning from now PAT offset */

  while (!done) {
    ret = gst_pad_pull_range (base->sinkpad, i * 50 * MPEGTS_MAX_PACKETSIZE,
        50 * MPEGTS_MAX_PACKETSIZE, &buf);

    if (ret != GST_FLOW_OK)
      goto beach;

    mpegts_packetizer_push (base->packetizer, buf);
    done = process_section (base);
    i++;
  }
  mpegts_packetizer_clear (base->packetizer);
  done = FALSE;
  i = 1;

  *offset = base->seek_offset;

  /* Search for the first PCRs */
  ret = process_pcr (base, base->first_pat_offset, &initial, 10, TRUE);

  if (ret != GST_FLOW_OK && ret != GST_FLOW_EOS) {
    GST_WARNING ("Problem getting initial PCRs");
    goto beach;
  }

  mpegts_packetizer_clear (base->packetizer);
  /* Remove current program so we ensure looking for a PAT when scanning
   * for the final PCR */
  gst_structure_free (base->pat);
  base->pat = NULL;
  mpegts_base_remove_program (base, demux->current_program_number);
  demux->program = NULL;

  /* Find end position */
  if (G_UNLIKELY (!gst_pad_peer_query_duration (base->sinkpad, GST_FORMAT_BYTES,
              &total_bytes))) {
    GST_WARNING_OBJECT (base, "Couldn't get upstream size in bytes");
    mpegts_packetizer_clear (base->packetizer);

    return GST_FLOW_ERROR;
  }
  GST_DEBUG ("Upstream is %" G_GINT64_FORMAT " bytes", total_bytes);


  /* Let's start scanning 4000 packets from the end */
  scan_offset = MAX (188, total_bytes - 4000 * MPEGTS_MAX_PACKETSIZE);

  GST_DEBUG ("Scanning for last sync point between:%" G_GINT64_FORMAT
      " and the end:%" G_GINT64_FORMAT, scan_offset, total_bytes);

  while ((!done) && (scan_offset < total_bytes)) {
    ret = gst_pad_pull_range (base->sinkpad, scan_offset,
        50 * MPEGTS_MAX_PACKETSIZE, &buf);

    if (ret != GST_FLOW_OK)
      goto beach;

    mpegts_packetizer_push (base->packetizer, buf);
    done = process_section (base);
    scan_offset += 50 * MPEGTS_MAX_PACKETSIZE;
  }

  mpegts_packetizer_clear (base->packetizer);

  ret = process_pcr (base, scan_offset - 50 * MPEGTS_MAX_PACKETSIZE, &final,
      10, FALSE);

  if (ret != GST_FLOW_OK) {
    GST_DEBUG ("Problem getting last PCRs");
    goto beach;
  }

  verify_timestamps (base, &initial, &final);

<<<<<<< HEAD
  demux->duration = demux->segment.duration =
      demux->last_pcr.gsttime - demux->first_pcr.gsttime;
=======
  gst_segment_set_duration (&demux->segment, GST_FORMAT_TIME,
      demux->last_pcr.gsttime - demux->first_pcr.gsttime);
  demux->duration = demux->last_pcr.gsttime - demux->first_pcr.gsttime;

>>>>>>> 2ce709cf
  GST_DEBUG ("Done, duration:%" GST_TIME_FORMAT,
      GST_TIME_ARGS (demux->duration));

beach:

  mpegts_packetizer_clear (base->packetizer);
  /* Remove current program */
  if (base->pat) {
    gst_structure_free (base->pat);
    base->pat = NULL;
  }
  mpegts_base_remove_program (base, demux->current_program_number);
  demux->program = NULL;

  return ret;
}

static GstFlowReturn
process_pcr (MpegTSBase * base, guint64 initoff, TSPcrOffset * pcroffset,
    guint numpcr, gboolean isinitial)
{
  GstTSDemux *demux = GST_TS_DEMUX (base);
  GstFlowReturn ret = GST_FLOW_OK;
  MpegTSBaseProgram *program;
  GstBuffer *buf;
  guint i, nbpcr = 0;
  guint32 pcrmask, pcrpattern;
  guint64 pcrs[50];
  guint64 pcroffs[50];
  GstByteReader br;

  GST_DEBUG ("initoff:%" G_GUINT64_FORMAT ", numpcr:%d, isinitial:%d",
      initoff, numpcr, isinitial);

  /* Get the program */
  program = demux->program;
  if (G_UNLIKELY (program == NULL)) {
    GST_DEBUG ("No program set, can not keep processing pcr");

    ret = GST_FLOW_ERROR;
    goto beach;
  }

  /* First find the first X PCR */
  nbpcr = 0;
  /* Mask/pattern is PID:PCR_PID, AFC&0x02 */
  /* sync_byte (0x47)                   : 8bits => 0xff
   * transport_error_indicator          : 1bit  ACTIVATE
   * payload_unit_start_indicator       : 1bit  IGNORE
   * transport_priority                 : 1bit  IGNORE
   * PID                                : 13bit => 0x9f 0xff
   * transport_scrambling_control       : 2bit
   * adaptation_field_control           : 2bit
   * continuity_counter                 : 4bit  => 0x30
   */
  pcrmask = 0xff9fff20;
  pcrpattern = 0x47000020 | ((program->pcr_pid & 0x1fff) << 8);

  for (i = 0; (i < 20) && (nbpcr < numpcr); i++) {
    guint offset;
    GstMapInfo map;
    gsize size;

    ret = gst_pad_pull_range (base->sinkpad,
        initoff + i * 500 * base->packetsize, 500 * base->packetsize, &buf);

    if (G_UNLIKELY (ret != GST_FLOW_OK))
      goto beach;

    gst_buffer_map (buf, &map, GST_MAP_READ);
    size = map.size;

    gst_byte_reader_init (&br, map.data, map.size);

    offset = 0;

  resync:
    offset = gst_byte_reader_masked_scan_uint32 (&br, 0xff000000, 0x47000000,
        0, base->packetsize);

    if (offset == -1) {
      gst_buffer_unmap (buf, &map);
      continue;
    }

    while ((nbpcr < numpcr) && (size >= base->packetsize)) {

      guint32 header = GST_READ_UINT32_BE (br.data + offset);

      if ((header >> 24) != 0x47)
        goto resync;

      if ((header & pcrmask) != pcrpattern) {
        /* Move offset forward by 1 packet */
        size -= base->packetsize;
        offset += base->packetsize;
        continue;
      }

      /* Potential PCR */
/*      GST_DEBUG ("offset %" G_GUINT64_FORMAT, GST_BUFFER_OFFSET (buf) + offset);
      GST_MEMDUMP ("something", GST_BUFFER_DATA (buf) + offset, 16);*/
      if ((*(br.data + offset + 5)) & MPEGTS_AFC_PCR_FLAG) {
        guint64 lpcr = mpegts_packetizer_compute_pcr (br.data + offset + 6);

        GST_INFO ("Found PCR %" G_GUINT64_FORMAT " %" GST_TIME_FORMAT
            " at offset %" G_GUINT64_FORMAT, lpcr,
            GST_TIME_ARGS (PCRTIME_TO_GSTTIME (lpcr)),
            GST_BUFFER_OFFSET (buf) + offset);
        pcrs[nbpcr] = lpcr;
        pcroffs[nbpcr] = GST_BUFFER_OFFSET (buf) + offset;
        /* Safeguard against bogus PCR (by detecting if it's the same as the
         * previous one or wheter the difference with the previous one is
         * greater than 10mins */
        if (nbpcr > 1) {
          if (pcrs[nbpcr] == pcrs[nbpcr - 1]) {
            GST_WARNING ("Found same PCR at different offset");
          } else if (pcrs[nbpcr] < pcrs[nbpcr - 1]) {
            GST_WARNING ("Found PCR wraparound");
            nbpcr += 1;
          } else if ((pcrs[nbpcr] - pcrs[nbpcr - 1]) >
              (guint64) 10 * 60 * 27000000) {
            GST_WARNING ("PCR differs with previous PCR by more than 10 mins");
          } else
            nbpcr += 1;
        } else
          nbpcr += 1;
      }
      /* Move offset forward by 1 packet */
      size -= base->packetsize;
      offset += base->packetsize;
    }
    gst_buffer_unmap (buf, &map);
  }

beach:
  GST_DEBUG ("Found %d PCR", nbpcr);
  if (nbpcr) {
    if (isinitial) {
      pcroffset->pcr = pcrs[0];
      pcroffset->offset = pcroffs[0];
    } else {
      pcroffset->pcr = pcrs[nbpcr - 1];
      pcroffset->offset = pcroffs[nbpcr - 1];
    }
    if (nbpcr > 1) {
      GST_DEBUG ("pcrdiff:%" GST_TIME_FORMAT " offsetdiff %" G_GUINT64_FORMAT,
          GST_TIME_ARGS (PCRTIME_TO_GSTTIME (pcrs[nbpcr - 1] - pcrs[0])),
          pcroffs[nbpcr - 1] - pcroffs[0]);
      GST_DEBUG ("Estimated bitrate %" G_GUINT64_FORMAT,
          gst_util_uint64_scale (GST_SECOND, pcroffs[nbpcr - 1] - pcroffs[0],
              PCRTIME_TO_GSTTIME (pcrs[nbpcr - 1] - pcrs[0])));
      GST_DEBUG ("Average PCR interval %" G_GUINT64_FORMAT,
          (pcroffs[nbpcr - 1] - pcroffs[0]) / nbpcr);
    }
  }
  /* Swallow any errors if it happened during the end scanning */
  if (!isinitial)
    ret = GST_FLOW_OK;
  return ret;
}




static inline void
gst_ts_demux_record_pcr (GstTSDemux * demux, TSDemuxStream * stream,
    guint64 pcr, guint64 offset)
{
  MpegTSBaseStream *bs = (MpegTSBaseStream *) stream;

  GST_LOG ("pid 0x%04x pcr:%" GST_TIME_FORMAT " at offset %"
      G_GUINT64_FORMAT, bs->pid,
      GST_TIME_ARGS (PCRTIME_TO_GSTTIME (pcr)), offset);

  if (G_LIKELY (bs->pid == demux->program->pcr_pid)) {
    demux->cur_pcr.gsttime = GST_CLOCK_TIME_NONE;
    demux->cur_pcr.offset = offset;
    demux->cur_pcr.pcr = pcr;
    /* set first_pcr in push mode */
    if (G_UNLIKELY (!demux->first_pcr.gsttime == GST_CLOCK_TIME_NONE)) {
      demux->first_pcr.gsttime = PCRTIME_TO_GSTTIME (pcr);
      demux->first_pcr.offset = offset;
      demux->first_pcr.pcr = pcr;
    }
  }

  if (G_UNLIKELY (demux->emit_statistics)) {
    GstStructure *st;
    st = gst_structure_new_id_empty (QUARK_TSDEMUX);
    gst_structure_id_set (st,
        QUARK_PID, G_TYPE_UINT, bs->pid,
        QUARK_OFFSET, G_TYPE_UINT64, offset, QUARK_PCR, G_TYPE_UINT64, pcr,
        NULL);
    gst_element_post_message (GST_ELEMENT_CAST (demux),
        gst_message_new_element (GST_OBJECT (demux), st));
  }
}

static inline void
gst_ts_demux_record_opcr (GstTSDemux * demux, TSDemuxStream * stream,
    guint64 opcr, guint64 offset)
{
  MpegTSBaseStream *bs = (MpegTSBaseStream *) stream;

  GST_LOG ("pid 0x%04x opcr:%" GST_TIME_FORMAT " at offset %"
      G_GUINT64_FORMAT, bs->pid,
      GST_TIME_ARGS (PCRTIME_TO_GSTTIME (opcr)), offset);

  if (G_UNLIKELY (demux->emit_statistics)) {
    GstStructure *st;
    st = gst_structure_new_id_empty (QUARK_TSDEMUX);
    gst_structure_id_set (st,
        QUARK_PID, G_TYPE_UINT, bs->pid,
        QUARK_OFFSET, G_TYPE_UINT64, offset,
        QUARK_OPCR, G_TYPE_UINT64, opcr, NULL);
    gst_element_post_message (GST_ELEMENT_CAST (demux),
        gst_message_new_element (GST_OBJECT (demux), st));
  }
}

static inline void
gst_ts_demux_record_pts (GstTSDemux * demux, TSDemuxStream * stream,
    guint64 pts, guint64 offset)
{
  MpegTSBaseStream *bs = (MpegTSBaseStream *) stream;

  GST_LOG ("pid 0x%04x pts:%" G_GUINT64_FORMAT " at offset %"
      G_GUINT64_FORMAT, bs->pid, pts, offset);

  if (G_UNLIKELY (GST_CLOCK_TIME_IS_VALID (stream->pts) &&
          ABSDIFF (stream->raw_pts, pts) > 900000)) {
    /* Detect rollover if diff > 10s */
    GST_LOG ("Detected rollover (previous:%" G_GUINT64_FORMAT " new:%"
        G_GUINT64_FORMAT ")", stream->raw_pts, pts);
    if (pts < stream->raw_pts) {
      /* Forward rollover */
      GST_LOG ("Forward rollover, incrementing nb_pts_rollover");
      stream->nb_pts_rollover++;
    } else {
      /* Reverse rollover */
      GST_LOG ("Reverse rollover, decrementing nb_pts_rollover");
      stream->nb_pts_rollover--;
    }
  }

  /* Compute PTS in GstClockTime */
  stream->raw_pts = pts;
  stream->pts =
      MPEGTIME_TO_GSTTIME (pts + stream->nb_pts_rollover * PTS_DTS_MAX_VALUE);

  GST_LOG ("pid 0x%04x Stored PTS %" G_GUINT64_FORMAT " (%" GST_TIME_FORMAT ")",
      bs->pid, stream->raw_pts, GST_TIME_ARGS (stream->pts));


  if (G_UNLIKELY (demux->emit_statistics)) {
    GstStructure *st;
    st = gst_structure_new_id_empty (QUARK_TSDEMUX);
    gst_structure_id_set (st,
        QUARK_PID, G_TYPE_UINT, bs->pid,
        QUARK_OFFSET, G_TYPE_UINT64, offset, QUARK_PTS, G_TYPE_UINT64, pts,
        NULL);
    gst_element_post_message (GST_ELEMENT_CAST (demux),
        gst_message_new_element (GST_OBJECT (demux), st));
  }
}

static inline void
gst_ts_demux_record_dts (GstTSDemux * demux, TSDemuxStream * stream,
    guint64 dts, guint64 offset)
{
  MpegTSBaseStream *bs = (MpegTSBaseStream *) stream;

  GST_LOG ("pid 0x%04x dts:%" G_GUINT64_FORMAT " at offset %"
      G_GUINT64_FORMAT, bs->pid, dts, offset);

  if (G_UNLIKELY (GST_CLOCK_TIME_IS_VALID (stream->dts) &&
          ABSDIFF (stream->raw_dts, dts) > 900000)) {
    /* Detect rollover if diff > 10s */
    GST_LOG ("Detected rollover (previous:%" G_GUINT64_FORMAT " new:%"
        G_GUINT64_FORMAT ")", stream->raw_dts, dts);
    if (dts < stream->raw_dts) {
      /* Forward rollover */
      GST_LOG ("Forward rollover, incrementing nb_dts_rollover");
      stream->nb_dts_rollover++;
    } else {
      /* Reverse rollover */
      GST_LOG ("Reverse rollover, decrementing nb_dts_rollover");
      stream->nb_dts_rollover--;
    }
  }

  /* Compute DTS in GstClockTime */
  stream->raw_dts = dts;
  stream->dts =
      MPEGTIME_TO_GSTTIME (dts + stream->nb_dts_rollover * PTS_DTS_MAX_VALUE);

  GST_LOG ("pid 0x%04x Stored DTS %" G_GUINT64_FORMAT " (%" GST_TIME_FORMAT ")",
      bs->pid, stream->raw_dts, GST_TIME_ARGS (stream->dts));

  if (G_UNLIKELY (demux->emit_statistics)) {
    GstStructure *st;
    st = gst_structure_new_id_empty (QUARK_TSDEMUX);
    gst_structure_id_set (st,
        QUARK_PID, G_TYPE_UINT, bs->pid,
        QUARK_OFFSET, G_TYPE_UINT64, offset, QUARK_DTS, G_TYPE_UINT64, dts,
        NULL);
    gst_element_post_message (GST_ELEMENT_CAST (demux),
        gst_message_new_element (GST_OBJECT (demux), st));
  }
}

static inline GstClockTime
calc_gsttime_from_pts (TSPcrOffset * start, guint64 pts)
{
  GstClockTime time = start->gsttime - PCRTIME_TO_GSTTIME (start->pcr);

  if (start->pcr > pts * 300)
    time += PCRTIME_TO_GSTTIME (PCR_MAX_VALUE) + MPEGTIME_TO_GSTTIME (pts);
  else
    time += MPEGTIME_TO_GSTTIME (pts);

  return time;
}

#if 0
static gint
TSPcrOffset_find_offset (gconstpointer a, gconstpointer b, gpointer user_data)
{
  if (((TSPcrOffset *) a)->offset < ((TSPcrOffset *) b)->offset)
    return -1;
  else if (((TSPcrOffset *) a)->offset > ((TSPcrOffset *) b)->offset)
    return 1;
  else
    return 0;
}
#endif

static GstFlowReturn
gst_ts_demux_parse_pes_header (GstTSDemux * demux, TSDemuxStream * stream)
{
  MpegTSBase *base = (MpegTSBase *) demux;
  PESHeader header;
  GstBuffer *buf = stream->pendingbuffers[0];
  GstFlowReturn res = GST_FLOW_OK;
  gint offset = 0;
  GstMapInfo map;
  guint64 bufferoffset;
  PESParsingResult parseres;
  GstClockTime origts;

  gst_buffer_map (buf, &map, GST_MAP_READ);
  bufferoffset = GST_BUFFER_OFFSET (buf);
  origts = GST_BUFFER_TIMESTAMP (buf);

  GST_MEMDUMP ("Header buffer", map.data, MIN (map.size, 32));

  parseres = mpegts_parse_pes_header (map.data, map.size, &header, &offset);

  if (G_UNLIKELY (parseres == PES_PARSING_NEED_MORE))
    goto discont;
  if (G_UNLIKELY (parseres == PES_PARSING_BAD)) {
    GST_WARNING ("Error parsing PES header. pid: 0x%x stream_type: 0x%x",
        stream->stream.pid, stream->stream.stream_type);
    goto discont;
  }

  if (header.DTS != -1)
    gst_ts_demux_record_dts (demux, stream, header.DTS, bufferoffset);

  if (header.PTS != -1) {
    gst_ts_demux_record_pts (demux, stream, header.PTS, bufferoffset);

#if 0
    /* WTH IS THIS ??? */
    if (demux->index_pcr.offset + PCR_WRAP_SIZE_128KBPS + 1000 * 128 < offset
        || (demux->index_pcr.offset > offset)) {
      /* find next entry */
      TSPcrOffset *next;
      demux->index_pcr.offset = offset;
      next = gst_util_array_binary_search (demux->index->data,
          demux->index_size, sizeof (*next), TSPcrOffset_find_offset,
          GST_SEARCH_MODE_BEFORE, &demux->index_pcr, NULL);
      if (next) {
        GST_INFO ("new index_pcr %" GST_TIME_FORMAT " offset: %"
            G_GINT64_FORMAT, GST_TIME_ARGS (next->gsttime), next->offset);

        demux->index_pcr = *next;
      }
    }
    time = calc_gsttime_from_pts (&demux->index_pcr, pts);
#endif

    GST_DEBUG_OBJECT (base,
        "stream PTS %" GST_TIME_FORMAT " DTS %" GST_TIME_FORMAT,
        GST_TIME_ARGS (stream->pts),
        GST_TIME_ARGS (MPEGTIME_TO_GSTTIME (header.DTS)));

    /* FIXME : This will only work if the PES header is contained
     * at the beginning of an incoming GstBuffer */
    /* FIXME : Handle wrap-around ? */
    if (base->upstream_live && GST_CLOCK_TIME_IS_VALID (origts)
        && !GST_CLOCK_TIME_IS_VALID (demux->pts_delta)) {
      if (GST_CLOCK_TIME_IS_VALID (MPEGTIME_TO_GSTTIME (header.DTS)))
        demux->pts_delta = MPEGTIME_TO_GSTTIME (header.DTS) - origts;
      else
        demux->pts_delta = stream->pts - origts;
      GST_DEBUG_OBJECT (base, "buffer timestamp %" GST_TIME_FORMAT,
          GST_TIME_ARGS (origts));
      GST_DEBUG_OBJECT (base, "delta %" GST_TIME_FORMAT,
          GST_TIME_ARGS (demux->pts_delta));
    }

    /* safe default if insufficient upstream info */
    if (G_UNLIKELY (!GST_CLOCK_TIME_IS_VALID (base->in_gap) &&
            GST_CLOCK_TIME_IS_VALID (base->first_buf_ts) &&
            base->mode == BASE_MODE_PUSHING &&
            base->segment.format == GST_FORMAT_TIME)) {
      /* Find the earliest current PTS we're going to push */
      GstClockTime firstpts = GST_CLOCK_TIME_NONE;
      GList *tmp;

      for (tmp = demux->program->stream_list; tmp; tmp = tmp->next) {
        TSDemuxStream *pstream = (TSDemuxStream *) tmp->data;
        if (!GST_CLOCK_TIME_IS_VALID (firstpts) || pstream->pts < firstpts)
          firstpts = pstream->pts;
      }

      base->in_gap = base->first_buf_ts - firstpts;
      GST_DEBUG_OBJECT (base, "upstream segment start %" GST_TIME_FORMAT
          ", first buffer timestamp: %" GST_TIME_FORMAT
          ", first PTS: %" GST_TIME_FORMAT
          ", interpolation gap: %" GST_TIME_FORMAT,
          GST_TIME_ARGS (base->segment.start),
          GST_TIME_ARGS (base->first_buf_ts), GST_TIME_ARGS (firstpts),
          GST_TIME_ARGS (base->in_gap));
    }

    if (!GST_CLOCK_TIME_IS_VALID (base->in_gap))
      base->in_gap = 0;

    if (base->upstream_live) {
      if (GST_CLOCK_TIME_IS_VALID (demux->pts_delta))
        GST_BUFFER_TIMESTAMP (buf) = stream->pts - demux->pts_delta;
      else
        GST_BUFFER_TIMESTAMP (buf) = GST_CLOCK_TIME_NONE;
    } else
      GST_BUFFER_TIMESTAMP (buf) = stream->pts + base->in_gap;
    GST_DEBUG ("buf %" GST_TIME_FORMAT,
        GST_TIME_ARGS (GST_BUFFER_TIMESTAMP (buf)));
  }

  if (header.DTS != -1)
    gst_ts_demux_record_dts (demux, stream, header.DTS, bufferoffset);

  gst_buffer_unmap (buf, &map);

  /* Remove PES headers */
  GST_DEBUG ("Moving data forward  by %d bytes", header.header_size);
  gst_buffer_resize (buf, header.header_size, map.size - header.header_size);

  /* FIXME : responsible for switching to PENDING_PACKET_BUFFER and
   * creating the bufferlist */
  if (1) {
    /* Append to the buffer list */
    if (G_UNLIKELY (stream->currentlist == NULL)) {
      guint8 i;

      /* Push pending buffers into the list */
      for (i = stream->nbpending; i; i--)
        stream->currentlist =
            g_list_prepend (stream->currentlist, stream->pendingbuffers[i - 1]);
      memset (stream->pendingbuffers, 0, TS_MAX_PENDING_BUFFERS);
      stream->nbpending = 0;
    }
    stream->state = PENDING_PACKET_BUFFER;
  }

  return res;

discont:
  stream->state = PENDING_PACKET_DISCONT;
  return res;
}

 /* ONLY CALL THIS:
  * * WITH packet->payload != NULL
  * * WITH pending/current flushed out if beginning of new PES packet
  */
static inline void
gst_ts_demux_queue_data (GstTSDemux * demux, TSDemuxStream * stream,
    MpegTSPacketizerPacket * packet)
{
  GstBuffer *buf;
  GstMapInfo map;

  GST_DEBUG ("state:%d", stream->state);

  buf = packet->buffer;
  gst_buffer_map (buf, &map, GST_MAP_READ);

  GST_DEBUG ("Resizing buffer to %d (size:%d) (Was %" G_GSIZE_FORMAT
      " bytes long)", (int) (packet->payload - map.data),
      (int) (packet->data_end - packet->payload), map.size);
  gst_buffer_resize (buf, packet->payload - map.data,
      packet->data_end - packet->payload);
  gst_buffer_unmap (buf, &map);

  if (stream->state == PENDING_PACKET_EMPTY) {
    if (G_UNLIKELY (!packet->payload_unit_start_indicator)) {
      stream->state = PENDING_PACKET_DISCONT;
      GST_WARNING ("Didn't get the first packet of this PES");
    } else {
      GST_LOG ("EMPTY=>HEADER");
      stream->state = PENDING_PACKET_HEADER;
    }
  }

  if (stream->state == PENDING_PACKET_HEADER) {
    GST_LOG ("HEADER: appending data to array");
    /* Append to the array */
    stream->pendingbuffers[stream->nbpending++] = buf;

    /* parse the header */
    gst_ts_demux_parse_pes_header (demux, stream);
  } else if (stream->state == PENDING_PACKET_BUFFER) {
    GST_LOG ("BUFFER: appending data to bufferlist");
    stream->currentlist = g_list_prepend (stream->currentlist, buf);
  }


  return;
}

static void
calculate_and_push_newsegment (GstTSDemux * demux, TSDemuxStream * stream)
{
  MpegTSBase *base = (MpegTSBase *) demux;
  GstEvent *newsegmentevent;
  gint64 start = 0, stop = GST_CLOCK_TIME_NONE, position = 0;
  GstClockTime firstpts = GST_CLOCK_TIME_NONE;
  GList *tmp;

  GST_DEBUG ("Creating new newsegment for stream %p", stream);

  /* Outgoing newsegment values
   * start    : The first/start PTS
   * stop     : The last PTS (or -1)
   * position : The stream time corresponding to start
   *
   * Except for live mode with incoming GST_TIME_FORMAT newsegment where
   * it is the same values as that incoming newsegment (and we convert the
   * PTS to that remote clock).
   */

  for (tmp = demux->program->stream_list; tmp; tmp = tmp->next) {
    TSDemuxStream *pstream = (TSDemuxStream *) tmp->data;

    if (!GST_CLOCK_TIME_IS_VALID (firstpts) || pstream->pts < firstpts)
      firstpts = pstream->pts;
  }

  if (base->mode == BASE_MODE_PUSHING) {
    /* FIXME : We're just ignore the upstream format for the time being */
    /* FIXME : We should use base->segment.format and a upstream latency query
     * to decide if we need to use live values or not */
    GST_DEBUG ("push-based. base Segment start:%" GST_TIME_FORMAT " duration:%"
        GST_TIME_FORMAT ", stop:%" GST_TIME_FORMAT ", time:%" GST_TIME_FORMAT,
        GST_TIME_ARGS (base->segment.start),
        GST_TIME_ARGS (base->segment.duration),
        GST_TIME_ARGS (base->segment.stop), GST_TIME_ARGS (base->segment.time));
    GST_DEBUG ("push-based. demux Segment start:%" GST_TIME_FORMAT " duration:%"
        GST_TIME_FORMAT ", stop:%" GST_TIME_FORMAT ", time:%" GST_TIME_FORMAT,
        GST_TIME_ARGS (demux->segment.start),
        GST_TIME_ARGS (demux->segment.duration),
        GST_TIME_ARGS (demux->segment.stop),
        GST_TIME_ARGS (demux->segment.time));

    GST_DEBUG ("stream pts: %" GST_TIME_FORMAT " first pts: %" GST_TIME_FORMAT,
        GST_TIME_ARGS (stream->pts), GST_TIME_ARGS (firstpts));

    if (base->segment.format == GST_FORMAT_TIME) {
      start = base->segment.start;
      stop = base->segment.stop;
      if (!base->upstream_live) {
        /* Shift the start depending on our position in the stream */
        start += firstpts + base->in_gap - base->first_buf_ts;
      }
    }
    position = start;
  } else {
    /* pull mode */
    GST_DEBUG ("pull-based. Segment start:%" GST_TIME_FORMAT " duration:%"
        GST_TIME_FORMAT ", time:%" GST_TIME_FORMAT,
        GST_TIME_ARGS (demux->segment.start),
        GST_TIME_ARGS (demux->segment.duration),
        GST_TIME_ARGS (demux->segment.time));

    GST_DEBUG ("firstpcr gsttime : %" GST_TIME_FORMAT,
        GST_TIME_ARGS (demux->first_pcr.gsttime));

    /* FIXME : This is not entirely correct. We should be using the PTS time
     * realm and not the PCR one. Doesn't matter *too* much if PTS/PCR values
     * aren't too far apart, but still.  */
    start = demux->first_pcr.gsttime + demux->segment.start;
    stop = demux->first_pcr.gsttime + demux->segment.duration;
    position = demux->segment.time;
  }

  GST_DEBUG ("new segment:   start: %" GST_TIME_FORMAT " stop: %"
      GST_TIME_FORMAT " time: %" GST_TIME_FORMAT, GST_TIME_ARGS (start),
      GST_TIME_ARGS (stop), GST_TIME_ARGS (position));

  newsegmentevent = gst_event_new_segment (&demux->segment);

  push_event ((MpegTSBase *) demux, newsegmentevent);

  demux->need_newsegment = FALSE;
}

static GstFlowReturn
gst_ts_demux_push_pending_data (GstTSDemux * demux, TSDemuxStream * stream)
{
  GstFlowReturn res = GST_FLOW_OK;
  GList *tmp;
  MpegTSBaseStream *bs = (MpegTSBaseStream *) stream;
  GstBuffer *buf;
  GstClockTime ts;

  GST_DEBUG_OBJECT (stream->pad,
      "stream:%p, pid:0x%04x stream_type:%d state:%d", stream, bs->pid,
      bs->stream_type, stream->state);

  if (G_UNLIKELY (stream->currentlist == NULL)) {
    GST_LOG ("stream->current == NULL");
    goto beach;
  }

  if (G_UNLIKELY (stream->state == PENDING_PACKET_EMPTY)) {
    GST_LOG ("EMPTY: returning");
    goto beach;
  }

  if (G_UNLIKELY (stream->state != PENDING_PACKET_BUFFER))
    goto beach;

  if (G_UNLIKELY (stream->pad == NULL)) {
    g_list_foreach (stream->currentlist, (GFunc) gst_buffer_unref, NULL);
    g_list_free (stream->currentlist);
    stream->currentlist = NULL;
    goto beach;
  }

  if (G_UNLIKELY (demux->need_newsegment))
    calculate_and_push_newsegment (demux, stream);

  /* We have a confirmed buffer, let's push it out */
  GST_LOG ("Putting pending data into GstBufferList");

  stream->currentlist = g_list_reverse (stream->currentlist);
  buf = (GstBuffer *) stream->currentlist->data;

  ts = GST_BUFFER_TIMESTAMP (buf);

  GST_DEBUG_OBJECT (stream->pad,
      "ts %" GST_TIME_FORMAT " delta %" GST_TIME_FORMAT " stream->pts %"
      GST_TIME_FORMAT, GST_TIME_ARGS (ts), GST_TIME_ARGS (demux->pts_delta),
      GST_TIME_ARGS (stream->pts));

  if (GST_CLOCK_TIME_IS_VALID (demux->pts_delta)
      && GST_CLOCK_TIME_IS_VALID (stream->pts)
      && !GST_CLOCK_TIME_IS_VALID (ts)) {
    ts = stream->pts - demux->pts_delta;
  }

  for (tmp = stream->currentlist->next; tmp; tmp = tmp->next) {
    buf = gst_buffer_join (buf, (GstBuffer *) tmp->data);
  }

  GST_BUFFER_TIMESTAMP (buf) = ts;
  GST_DEBUG_OBJECT (stream->pad,
      "Pushing buffer with timestamp: %" GST_TIME_FORMAT,
      GST_TIME_ARGS (GST_BUFFER_TIMESTAMP (buf)));

  res = gst_pad_push (stream->pad, buf);
  GST_DEBUG_OBJECT (stream->pad, "Returned %s", gst_flow_get_name (res));
  res = tsdemux_combine_flows (demux, stream, res);
  GST_DEBUG_OBJECT (stream->pad, "combined %s", gst_flow_get_name (res));

beach:
  /* Reset everything */
  GST_LOG ("Resetting to EMPTY");
  stream->state = PENDING_PACKET_EMPTY;
  memset (stream->pendingbuffers, 0, TS_MAX_PENDING_BUFFERS);
  stream->nbpending = 0;
  if (stream->currentlist)
    g_list_free (stream->currentlist);
  stream->currentlist = NULL;

  return res;
}

static GstFlowReturn
gst_ts_demux_handle_packet (GstTSDemux * demux, TSDemuxStream * stream,
    MpegTSPacketizerPacket * packet, MpegTSPacketizerSection * section)
{
  GstFlowReturn res = GST_FLOW_OK;

#if 0
  GST_DEBUG ("buffer:%p, data:%p", GST_BUFFER_DATA (packet->buffer),
      packet->data);
#endif
  GST_LOG ("pid 0x%04x pusi:%d, afc:%d, cont:%d, payload:%p",
      packet->pid,
      packet->payload_unit_start_indicator,
      packet->adaptation_field_control,
      packet->continuity_counter, packet->payload);

  if (section) {
    GST_DEBUG ("section complete:%d, buffer size %" G_GSIZE_FORMAT,
        section->complete, gst_buffer_get_size (section->buffer));
    gst_buffer_unref (packet->buffer);
    return res;
  }

  if (G_UNLIKELY (packet->payload_unit_start_indicator))
    /* Flush previous data */
    res = gst_ts_demux_push_pending_data (demux, stream);

  if (packet->adaptation_field_control & 0x2) {
    if (packet->afc_flags & MPEGTS_AFC_PCR_FLAG)
      gst_ts_demux_record_pcr (demux, stream, packet->pcr,
          GST_BUFFER_OFFSET (packet->buffer));
    if (packet->afc_flags & MPEGTS_AFC_OPCR_FLAG)
      gst_ts_demux_record_opcr (demux, stream, packet->opcr,
          GST_BUFFER_OFFSET (packet->buffer));
  }

  if (packet->payload)
    gst_ts_demux_queue_data (demux, stream, packet);
  else
    gst_buffer_unref (packet->buffer);

  return res;
}

static void
gst_ts_demux_flush (MpegTSBase * base)
{
  GstTSDemux *demux = GST_TS_DEMUX_CAST (base);

  demux->need_newsegment = TRUE;
  gst_ts_demux_flush_streams (demux);
}

static GstFlowReturn
gst_ts_demux_push (MpegTSBase * base, MpegTSPacketizerPacket * packet,
    MpegTSPacketizerSection * section)
{
  GstTSDemux *demux = GST_TS_DEMUX_CAST (base);
  TSDemuxStream *stream = NULL;
  GstFlowReturn res = GST_FLOW_OK;

  GST_DEBUG ("packet->buffer %p", packet->buffer);

  if (G_LIKELY (demux->program)) {
    stream = (TSDemuxStream *) demux->program->streams[packet->pid];

    if (stream) {
      res = gst_ts_demux_handle_packet (demux, stream, packet, section);
    } else if (packet->buffer)
      gst_buffer_unref (packet->buffer);
  } else {
    if (packet->buffer)
      gst_buffer_unref (packet->buffer);
  }
  return res;
}

gboolean
gst_ts_demux_plugin_init (GstPlugin * plugin)
{
  GST_DEBUG_CATEGORY_INIT (ts_demux_debug, "tsdemux", 0,
      "MPEG transport stream demuxer");
  init_pes_parser ();

  return gst_element_register (plugin, "tsdemux",
      GST_RANK_SECONDARY, GST_TYPE_TS_DEMUX);
}<|MERGE_RESOLUTION|>--- conflicted
+++ resolved
@@ -245,30 +245,9 @@
   QUARK_OFFSET = g_quark_from_string ("offset");
 }
 
-<<<<<<< HEAD
 #define gst_ts_demux_parent_class parent_class
 G_DEFINE_TYPE_WITH_CODE (GstTSDemux, gst_ts_demux, GST_TYPE_MPEGTS_BASE,
     _extra_init ());
-=======
-static void
-gst_ts_demux_base_init (gpointer klass)
-{
-  GstElementClass *element_class = GST_ELEMENT_CLASS (klass);
-
-  gst_element_class_add_static_pad_template (element_class, &video_template);
-  gst_element_class_add_static_pad_template (element_class, &audio_template);
-  gst_element_class_add_static_pad_template (element_class,
-      &subpicture_template);
-  gst_element_class_add_static_pad_template (element_class, &private_template);
-
-  gst_element_class_set_details_simple (element_class,
-      "MPEG transport stream demuxer",
-      "Codec/Demuxer",
-      "Demuxes MPEG2 transport streams",
-      "Zaheer Abbas Merali <zaheerabbas at merali dot org>\n"
-      "Edward Hervey <edward.hervey@collabora.co.uk>");
-}
->>>>>>> 2ce709cf
 
 static void
 gst_ts_demux_class_init (GstTSDemuxClass * klass)
@@ -1698,15 +1677,8 @@
 
   verify_timestamps (base, &initial, &final);
 
-<<<<<<< HEAD
   demux->duration = demux->segment.duration =
       demux->last_pcr.gsttime - demux->first_pcr.gsttime;
-=======
-  gst_segment_set_duration (&demux->segment, GST_FORMAT_TIME,
-      demux->last_pcr.gsttime - demux->first_pcr.gsttime);
-  demux->duration = demux->last_pcr.gsttime - demux->first_pcr.gsttime;
-
->>>>>>> 2ce709cf
   GST_DEBUG ("Done, duration:%" GST_TIME_FORMAT,
       GST_TIME_ARGS (demux->duration));
 

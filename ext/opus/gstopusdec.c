/* GStreamer
 * Copyright (C) 2004 Wim Taymans <wim@fluendo.com>
 * Copyright (C) 2006 Tim-Philipp Müller <tim centricular net>
 * Copyright (C) 2008 Sebastian Dröge <sebastian.droege@collabora.co.uk>
 *
 * This library is free software; you can redistribute it and/or
 * modify it under the terms of the GNU Library General Public
 * License as published by the Free Software Foundation; either
 * version 2 of the License, or (at your option) any later version.
 *
 * This library is distributed in the hope that it will be useful,
 * but WITHOUT ANY WARRANTY; without even the implied warranty of
 * MERCHANTABILITY or FITNESS FOR A PARTICULAR PURPOSE.  See the GNU
 * Library General Public License for more details.
 *
 * You should have received a copy of the GNU Library General Public
 * License along with this library; if not, write to the
 * Free Software Foundation, Inc., 59 Temple Place - Suite 330,
 * Boston, MA 02111-1307, USA.
 */

/*
 * Based on the speexdec element.
 */

/**
 * SECTION:element-opusdec
 * @see_also: opusenc, oggdemux
 *
 * This element decodes a OPUS stream to raw integer audio.
 *
 * <refsect2>
 * <title>Example pipelines</title>
 * |[
 * gst-launch -v filesrc location=opus.ogg ! oggdemux ! opusdec ! audioconvert ! audioresample ! alsasink
 * ]| Decode an Ogg/Opus file. To create an Ogg/Opus file refer to the documentation of opusenc.
 * </refsect2>
 */

#ifdef HAVE_CONFIG_H
#include "config.h"
#endif

#include <math.h>
#include <string.h>
#include "gstopusheader.h"
#include "gstopuscommon.h"
#include "gstopusdec.h"

GST_DEBUG_CATEGORY_STATIC (opusdec_debug);
#define GST_CAT_DEFAULT opusdec_debug

static GstStaticPadTemplate opus_dec_src_factory =
GST_STATIC_PAD_TEMPLATE ("src",
    GST_PAD_SRC,
    GST_PAD_ALWAYS,
    GST_STATIC_CAPS ("audio/x-raw, "
        "format = (string) { " GST_AUDIO_NE (S16) " }, "
        "rate = (int) { 8000, 12000, 16000, 24000, 48000 }, "
        "channels = (int) [ 1, 8 ] ")
    );

static GstStaticPadTemplate opus_dec_sink_factory =
GST_STATIC_PAD_TEMPLATE ("sink",
    GST_PAD_SINK,
    GST_PAD_ALWAYS,
    GST_STATIC_CAPS ("audio/x-opus")
    );

G_DEFINE_TYPE (GstOpusDec, gst_opus_dec, GST_TYPE_AUDIO_DECODER);

#define DB_TO_LINEAR(x) pow (10., (x) / 20.)

#define DEFAULT_USE_INBAND_FEC FALSE
#define DEFAULT_APPLY_GAIN TRUE

enum
{
  PROP_0,
  PROP_USE_INBAND_FEC,
  PROP_APPLY_GAIN
};


static GstFlowReturn gst_opus_dec_parse_header (GstOpusDec * dec,
    GstBuffer * buf);
static gboolean gst_opus_dec_start (GstAudioDecoder * dec);
static gboolean gst_opus_dec_stop (GstAudioDecoder * dec);
static GstFlowReturn gst_opus_dec_handle_frame (GstAudioDecoder * dec,
    GstBuffer * buffer);
static gboolean gst_opus_dec_set_format (GstAudioDecoder * bdec,
    GstCaps * caps);
static void gst_opus_dec_get_property (GObject * object, guint prop_id,
    GValue * value, GParamSpec * pspec);
static void gst_opus_dec_set_property (GObject * object, guint prop_id,
    const GValue * value, GParamSpec * pspec);


static void
gst_opus_dec_class_init (GstOpusDecClass * klass)
{
  GObjectClass *gobject_class;
  GstAudioDecoderClass *adclass;
  GstElementClass *element_class;

  gobject_class = (GObjectClass *) klass;
  adclass = (GstAudioDecoderClass *) klass;
  element_class = (GstElementClass *) klass;

  gobject_class->set_property = gst_opus_dec_set_property;
  gobject_class->get_property = gst_opus_dec_get_property;

  adclass->start = GST_DEBUG_FUNCPTR (gst_opus_dec_start);
  adclass->stop = GST_DEBUG_FUNCPTR (gst_opus_dec_stop);
  adclass->handle_frame = GST_DEBUG_FUNCPTR (gst_opus_dec_handle_frame);
  adclass->set_format = GST_DEBUG_FUNCPTR (gst_opus_dec_set_format);

  gst_element_class_add_pad_template (element_class,
      gst_static_pad_template_get (&opus_dec_src_factory));
  gst_element_class_add_pad_template (element_class,
      gst_static_pad_template_get (&opus_dec_sink_factory));
  gst_element_class_set_details_simple (element_class, "Opus audio decoder",
      "Codec/Decoder/Audio",
      "decode opus streams to audio",
      "Sebastian Dröge <sebastian.droege@collabora.co.uk>");
  g_object_class_install_property (gobject_class, PROP_USE_INBAND_FEC,
      g_param_spec_boolean ("use-inband-fec", "Use in-band FEC",
          "Use forward error correction if available", DEFAULT_USE_INBAND_FEC,
          G_PARAM_READWRITE | G_PARAM_STATIC_STRINGS));

  g_object_class_install_property (gobject_class, PROP_APPLY_GAIN,
      g_param_spec_boolean ("apply-gain", "Apply gain",
          "Apply gain if any is specified in the header", DEFAULT_APPLY_GAIN,
          G_PARAM_READWRITE | G_PARAM_STATIC_STRINGS));

  GST_DEBUG_CATEGORY_INIT (opusdec_debug, "opusdec", 0,
      "opus decoding element");
}

static void
gst_opus_dec_reset (GstOpusDec * dec)
{
  dec->packetno = 0;
  if (dec->state) {
    opus_multistream_decoder_destroy (dec->state);
    dec->state = NULL;
  }

  gst_buffer_replace (&dec->streamheader, NULL);
  gst_buffer_replace (&dec->vorbiscomment, NULL);
  gst_buffer_replace (&dec->last_buffer, NULL);
  dec->primed = FALSE;

  dec->pre_skip = 0;
  dec->r128_gain = 0;
}

static void
gst_opus_dec_init (GstOpusDec * dec)
{
  dec->sample_rate = 0;
  dec->n_channels = 0;
  dec->use_inband_fec = FALSE;
  dec->apply_gain = DEFAULT_APPLY_GAIN;

  gst_opus_dec_reset (dec);
}

static gboolean
gst_opus_dec_start (GstAudioDecoder * dec)
{
  GstOpusDec *odec = GST_OPUS_DEC (dec);

  gst_opus_dec_reset (odec);

  /* we know about concealment */
  gst_audio_decoder_set_plc_aware (dec, TRUE);

  if (odec->use_inband_fec) {
    gst_audio_decoder_set_latency (dec, 2 * GST_MSECOND + GST_MSECOND / 2,
        120 * GST_MSECOND);
  }

  return TRUE;
}

static gboolean
gst_opus_dec_stop (GstAudioDecoder * dec)
{
  GstOpusDec *odec = GST_OPUS_DEC (dec);

  gst_opus_dec_reset (odec);

  return TRUE;
}

static double
gst_opus_dec_get_r128_gain (gint16 r128_gain)
{
  return r128_gain / (double) (1 << 8);
}

static double
gst_opus_dec_get_r128_volume (gint16 r128_gain)
{
  return DB_TO_LINEAR (gst_opus_dec_get_r128_gain (r128_gain));
}

static GstCaps *
gst_opus_dec_negotiate (GstOpusDec * dec)
{
  GstCaps *caps = gst_pad_get_allowed_caps (GST_AUDIO_DECODER_SRC_PAD (dec));
  GstStructure *s;

  caps = gst_caps_make_writable (caps);
  gst_caps_truncate (caps);

  s = gst_caps_get_structure (caps, 0);
  gst_structure_fixate_field_nearest_int (s, "rate", 48000);
  gst_structure_get_int (s, "rate", &dec->sample_rate);
  gst_structure_fixate_field_nearest_int (s, "channels", dec->n_channels);
  gst_structure_get_int (s, "channels", &dec->n_channels);

  GST_INFO_OBJECT (dec, "Negotiated %d channels, %d Hz", dec->n_channels,
      dec->sample_rate);

  return caps;
}

static GstFlowReturn
gst_opus_dec_parse_header (GstOpusDec * dec, GstBuffer * buf)
{
  const guint8 *data;
  GstCaps *caps;
  const GstAudioChannelPosition *pos = NULL;

  g_return_val_if_fail (gst_opus_header_is_id_header (buf), GST_FLOW_ERROR);

  data = gst_buffer_map (buf, NULL, NULL, GST_MAP_READ);

  g_return_val_if_fail (dec->n_channels == 0
      || dec->n_channels == data[9], GST_FLOW_ERROR);

  dec->n_channels = data[9];
  dec->pre_skip = GST_READ_UINT16_LE (data + 10);
  dec->r128_gain = GST_READ_UINT16_LE (data + 14);
  dec->r128_gain_volume = gst_opus_dec_get_r128_volume (dec->r128_gain);
  GST_INFO_OBJECT (dec,
      "Found pre-skip of %u samples, R128 gain %d (volume %f)",
      dec->pre_skip, dec->r128_gain, dec->r128_gain_volume);

  dec->channel_mapping_family = data[18];
  if (dec->channel_mapping_family == 0) {
    /* implicit mapping */
    GST_INFO_OBJECT (dec, "Channel mapping family 0, implicit mapping");
    dec->n_streams = dec->n_stereo_streams = 1;
    dec->channel_mapping[0] = 0;
    dec->channel_mapping[1] = 1;
  } else {
    dec->n_streams = data[19];
    dec->n_stereo_streams = data[20];
    memcpy (dec->channel_mapping, data + 21, dec->n_channels);

    if (dec->channel_mapping_family == 1) {
      GST_INFO_OBJECT (dec, "Channel mapping family 1, Vorbis mapping");
      switch (dec->n_channels) {
        case 1:
        case 2:
          /* nothing */
          break;
        case 3:
        case 4:
        case 5:
        case 6:
        case 7:
        case 8:
          pos = gst_opus_channel_positions[dec->n_channels - 1];
          break;
        default:{
          gint i;
          GstAudioChannelPosition *posn =
              g_new (GstAudioChannelPosition, dec->n_channels);

          GST_ELEMENT_WARNING (GST_ELEMENT (dec), STREAM, DECODE,
              (NULL), ("Using NONE channel layout for more than 8 channels"));

          for (i = 0; i < dec->n_channels; i++)
            posn[i] = GST_AUDIO_CHANNEL_POSITION_NONE;

          pos = posn;
        }
      }
    } else {
      GST_INFO_OBJECT (dec, "Channel mapping family %d",
          dec->channel_mapping_family);
    }
  }

  caps = gst_opus_dec_negotiate (dec);

  if (pos) {
    GST_DEBUG_OBJECT (dec, "Setting channel positions on caps");
    gst_audio_set_channel_positions (gst_caps_get_structure (caps, 0), pos);
  }

  if (dec->n_channels > 8) {
    g_free ((GstAudioChannelPosition *) pos);
  }

  GST_INFO_OBJECT (dec, "Setting src caps to %" GST_PTR_FORMAT, caps);
  gst_pad_set_caps (GST_AUDIO_DECODER_SRC_PAD (dec), caps);
  gst_caps_unref (caps);

  gst_buffer_unmap (buf, (guint8 *) data, -1);

  return GST_FLOW_OK;
}

static GstFlowReturn
gst_opus_dec_parse_comments (GstOpusDec * dec, GstBuffer * buf)
{
  return GST_FLOW_OK;
}

static GstFlowReturn
opus_dec_chain_parse_data (GstOpusDec * dec, GstBuffer * buffer)
{
  GstFlowReturn res = GST_FLOW_OK;
  gsize size, out_size;
  guint8 *data;
  GstBuffer *outbuf;
  gint16 *out_data;
  int n, err;
  int samples;
  unsigned int packet_size;
  GstBuffer *buf;

  if (dec->state == NULL) {
    /* If we did not get any headers, default to 2 channels */
    if (dec->n_channels == 0) {
      GstCaps *caps;
      GST_INFO_OBJECT (dec, "No header, assuming single stream");
      dec->n_channels = 2;
      dec->sample_rate = 48000;
      caps = gst_opus_dec_negotiate (dec);
      GST_INFO_OBJECT (dec, "Setting src caps to %" GST_PTR_FORMAT, caps);
      gst_pad_set_caps (GST_AUDIO_DECODER_SRC_PAD (dec), caps);
      gst_caps_unref (caps);
      /* default stereo mapping */
      dec->channel_mapping_family = 0;
      dec->channel_mapping[0] = 0;
      dec->channel_mapping[1] = 1;
      dec->n_streams = 1;
      dec->n_stereo_streams = 1;
    }

    GST_DEBUG_OBJECT (dec, "Creating decoder with %d channels, %d Hz",
        dec->n_channels, dec->sample_rate);
#ifndef GST_DISABLE_DEBUG
    gst_opus_common_log_channel_mapping_table (GST_ELEMENT (dec), opusdec_debug,
        "Mapping table", dec->n_channels, dec->channel_mapping);
#endif

    GST_DEBUG_OBJECT (dec, "%d streams, %d stereo", dec->n_streams,
        dec->n_stereo_streams);
    dec->state =
        opus_multistream_decoder_create (dec->sample_rate, dec->n_channels,
        dec->n_streams, dec->n_stereo_streams, dec->channel_mapping, &err);
    if (!dec->state || err != OPUS_OK)
      goto creation_failed;
  }

  if (buffer) {
    GST_DEBUG_OBJECT (dec, "Received buffer of size %u",
        gst_buffer_get_size (buffer));
  } else {
    GST_DEBUG_OBJECT (dec, "Received missing buffer");
  }

  /* if using in-band FEC, we introdude one extra frame's delay as we need
     to potentially wait for next buffer to decode a missing buffer */
  if (dec->use_inband_fec && !dec->primed) {
    GST_DEBUG_OBJECT (dec, "First buffer received in FEC mode, early out");
    goto done;
  }

  /* That's the buffer we'll be sending to the opus decoder. */
  buf = dec->use_inband_fec && dec->last_buffer ? dec->last_buffer : buffer;

  if (buf) {
    data = gst_buffer_map (buf, &size, NULL, GST_MAP_READ);

    GST_DEBUG_OBJECT (dec, "Using buffer of size %u", size);
  } else {
    /* concealment data, pass NULL as the bits parameters */
    GST_DEBUG_OBJECT (dec, "Using NULL buffer");
    data = NULL;
    size = 0;
  }

  /* use maximum size (120 ms) as the number of returned samples is
     not constant over the stream. */
  samples = 120 * dec->sample_rate / 1000;
  packet_size = samples * dec->n_channels * 2;

  outbuf = gst_buffer_new_and_alloc (packet_size);
  if (!outbuf) {
    goto buffer_failed;
  }

  out_data = (gint16 *) gst_buffer_map (outbuf, &out_size, NULL, GST_MAP_WRITE);

  if (dec->use_inband_fec) {
    if (dec->last_buffer) {
      /* normal delayed decode */
      n = opus_multistream_decode (dec->state, data, size, out_data, samples,
          0);
    } else {
      /* FEC reconstruction decode */
      n = opus_multistream_decode (dec->state, data, size, out_data, samples,
          1);
    }
  } else {
    /* normal decode */
    n = opus_multistream_decode (dec->state, data, size, out_data, samples, 0);
  }
  gst_buffer_unmap (buf, data, size);
  gst_buffer_unmap (outbuf, out_data, out_size);

  if (n < 0) {
    GST_ELEMENT_ERROR (dec, STREAM, DECODE, ("Decoding error: %d", n), (NULL));
    return GST_FLOW_ERROR;
  }
  GST_DEBUG_OBJECT (dec, "decoded %d samples", n);
  gst_buffer_set_size (outbuf, n * 2 * dec->n_channels);

  /* Skip any samples that need skipping */
  if (dec->pre_skip > 0) {
    guint scaled_pre_skip = dec->pre_skip * dec->sample_rate / 48000;
    guint skip = scaled_pre_skip > n ? n : scaled_pre_skip;
    guint scaled_skip = skip * 48000 / dec->sample_rate;

    gst_buffer_resize (outbuf, skip * 2 * dec->n_channels, -1);
    dec->pre_skip -= scaled_skip;
    GST_INFO_OBJECT (dec,
        "Skipping %u samples (%u at 48000 Hz, %u left to skip)", skip,
        scaled_skip, dec->pre_skip);
  }

<<<<<<< HEAD
    if (gst_buffer_get_size (outbuf) == 0) {
      gst_buffer_unref (outbuf);
      outbuf = NULL;
    }
=======
  if (GST_BUFFER_SIZE (outbuf) == 0) {
    gst_buffer_unref (outbuf);
    outbuf = NULL;
>>>>>>> d4651888
  }

  /* Apply gain */
  /* Would be better off leaving this to a volume element, as this is
     a naive conversion that does too many int/float conversions.
     However, we don't have control over the pipeline...
     So make it optional if the user program wants to use a volume,
     but do it by default so the correct volume goes out by default */
  if (dec->apply_gain && outbuf && dec->r128_gain) {
    gsize rsize;
    unsigned int i, nsamples;
    double volume = dec->r128_gain_volume;
    gint16 *samples =
        (gint16 *) gst_buffer_map (outbuf, &rsize, NULL, GST_MAP_READWRITE);

    GST_DEBUG_OBJECT (dec, "Applying gain: volume %f", volume);
    nsamples = rsize / 2;
    for (i = 0; i < nsamples; ++i) {
      int sample = (int) (samples[i] * volume + 0.5);
      samples[i] = sample < -32768 ? -32768 : sample > 32767 ? 32767 : sample;
    }
    gst_buffer_unmap (outbuf, samples, rsize);
  }

  res = gst_audio_decoder_finish_frame (GST_AUDIO_DECODER (dec), outbuf, 1);

  if (res != GST_FLOW_OK)
    GST_DEBUG_OBJECT (dec, "flow: %s", gst_flow_get_name (res));

done:
  if (dec->use_inband_fec) {
    gst_buffer_replace (&dec->last_buffer, buffer);
    dec->primed = TRUE;
  }

  return res;

creation_failed:
  GST_ERROR_OBJECT (dec, "Failed to create Opus decoder: %d", err);
  return GST_FLOW_ERROR;

buffer_failed:
  GST_ERROR_OBJECT (dec, "Failed to create %u byte buffer", packet_size);
  return GST_FLOW_ERROR;
}

static gboolean
gst_opus_dec_set_format (GstAudioDecoder * bdec, GstCaps * caps)
{
  GstOpusDec *dec = GST_OPUS_DEC (bdec);
  gboolean ret = TRUE;
  GstStructure *s;
  const GValue *streamheader;

  GST_DEBUG_OBJECT (dec, "set_format: %" GST_PTR_FORMAT, caps);

  s = gst_caps_get_structure (caps, 0);
  if ((streamheader = gst_structure_get_value (s, "streamheader")) &&
      G_VALUE_HOLDS (streamheader, GST_TYPE_ARRAY) &&
      gst_value_array_get_size (streamheader) >= 2) {
    const GValue *header, *vorbiscomment;
    GstBuffer *buf;
    GstFlowReturn res = GST_FLOW_OK;

    header = gst_value_array_get_value (streamheader, 0);
    if (header && G_VALUE_HOLDS (header, GST_TYPE_BUFFER)) {
      buf = gst_value_get_buffer (header);
      res = gst_opus_dec_parse_header (dec, buf);
      if (res != GST_FLOW_OK)
        goto done;
      gst_buffer_replace (&dec->streamheader, buf);
    }

    vorbiscomment = gst_value_array_get_value (streamheader, 1);
    if (vorbiscomment && G_VALUE_HOLDS (vorbiscomment, GST_TYPE_BUFFER)) {
      buf = gst_value_get_buffer (vorbiscomment);
      res = gst_opus_dec_parse_comments (dec, buf);
      if (res != GST_FLOW_OK)
        goto done;
      gst_buffer_replace (&dec->vorbiscomment, buf);
    }
  }

done:
  return ret;
}

static gboolean
memcmp_buffers (GstBuffer * buf1, GstBuffer * buf2)
{
  gsize size1, size2;
  gpointer data1;
  gboolean res;

  size1 = gst_buffer_get_size (buf1);
  size2 = gst_buffer_get_size (buf2);

  if (size1 != size2)
    return FALSE;

  data1 = gst_buffer_map (buf1, NULL, NULL, GST_MAP_READ);
  res = gst_buffer_memcmp (buf2, 0, data1, size1) == 0;
  gst_buffer_unmap (buf1, data1, size1);

  return res;
}

static GstFlowReturn
gst_opus_dec_handle_frame (GstAudioDecoder * adec, GstBuffer * buf)
{
  GstFlowReturn res;
  GstOpusDec *dec;

  /* no fancy draining */
  if (G_UNLIKELY (!buf))
    return GST_FLOW_OK;

  dec = GST_OPUS_DEC (adec);
  GST_LOG_OBJECT (dec,
      "Got buffer ts %" GST_TIME_FORMAT ", duration %" GST_TIME_FORMAT,
      GST_TIME_ARGS (GST_BUFFER_TIMESTAMP (buf)),
      GST_TIME_ARGS (GST_BUFFER_DURATION (buf)));

  /* If we have the streamheader and vorbiscomment from the caps already
   * ignore them here */
  if (dec->streamheader && dec->vorbiscomment) {
    if (memcmp_buffers (dec->streamheader, buf)) {
      GST_DEBUG_OBJECT (dec, "found streamheader");
      gst_audio_decoder_finish_frame (adec, NULL, 1);
      res = GST_FLOW_OK;
    } else if (memcmp_buffers (dec->vorbiscomment, buf)) {
      GST_DEBUG_OBJECT (dec, "found vorbiscomments");
      gst_audio_decoder_finish_frame (adec, NULL, 1);
      res = GST_FLOW_OK;
    } else {
      res = opus_dec_chain_parse_data (dec, buf);
    }
  } else {
    /* Otherwise fall back to packet counting and assume that the
     * first two packets might be the headers, checking magic. */
    switch (dec->packetno) {
      case 0:
        if (gst_opus_header_is_header (buf, "OpusHead", 8)) {
          GST_DEBUG_OBJECT (dec, "found streamheader");
          res = gst_opus_dec_parse_header (dec, buf);
          gst_audio_decoder_finish_frame (adec, NULL, 1);
        } else {
          res = opus_dec_chain_parse_data (dec, buf);
        }
        break;
      case 1:
        if (gst_opus_header_is_header (buf, "OpusTags", 8)) {
          GST_DEBUG_OBJECT (dec, "counted vorbiscomments");
          res = gst_opus_dec_parse_comments (dec, buf);
          gst_audio_decoder_finish_frame (adec, NULL, 1);
        } else {
          res = opus_dec_chain_parse_data (dec, buf);
        }
        break;
      default:
      {
        res = opus_dec_chain_parse_data (dec, buf);
        break;
      }
    }
  }

  dec->packetno++;

  return res;
}

static void
gst_opus_dec_get_property (GObject * object, guint prop_id, GValue * value,
    GParamSpec * pspec)
{
  GstOpusDec *dec = GST_OPUS_DEC (object);

  switch (prop_id) {
    case PROP_USE_INBAND_FEC:
      g_value_set_boolean (value, dec->use_inband_fec);
      break;
    case PROP_APPLY_GAIN:
      g_value_set_boolean (value, dec->apply_gain);
      break;
    default:
      G_OBJECT_WARN_INVALID_PROPERTY_ID (object, prop_id, pspec);
      break;
  }
}

static void
gst_opus_dec_set_property (GObject * object, guint prop_id,
    const GValue * value, GParamSpec * pspec)
{
  GstOpusDec *dec = GST_OPUS_DEC (object);

  switch (prop_id) {
    case PROP_USE_INBAND_FEC:
      dec->use_inband_fec = g_value_get_boolean (value);
      break;
    case PROP_APPLY_GAIN:
      dec->apply_gain = g_value_get_boolean (value);
      break;
    default:
      G_OBJECT_WARN_INVALID_PROPERTY_ID (object, prop_id, pspec);
      break;
  }
}<|MERGE_RESOLUTION|>--- conflicted
+++ resolved
@@ -56,7 +56,7 @@
     GST_PAD_ALWAYS,
     GST_STATIC_CAPS ("audio/x-raw, "
         "format = (string) { " GST_AUDIO_NE (S16) " }, "
-        "rate = (int) { 8000, 12000, 16000, 24000, 48000 }, "
+        "rate = (int) { 48000, 24000, 16000, 12000, 8000 }, "
         "channels = (int) [ 1, 8 ] ")
     );
 
@@ -316,6 +316,7 @@
   return GST_FLOW_OK;
 }
 
+
 static GstFlowReturn
 gst_opus_dec_parse_comments (GstOpusDec * dec, GstBuffer * buf)
 {
@@ -447,16 +448,9 @@
         scaled_skip, dec->pre_skip);
   }
 
-<<<<<<< HEAD
-    if (gst_buffer_get_size (outbuf) == 0) {
-      gst_buffer_unref (outbuf);
-      outbuf = NULL;
-    }
-=======
-  if (GST_BUFFER_SIZE (outbuf) == 0) {
+  if (gst_buffer_get_size (outbuf) == 0) {
     gst_buffer_unref (outbuf);
     outbuf = NULL;
->>>>>>> d4651888
   }
 
   /* Apply gain */
